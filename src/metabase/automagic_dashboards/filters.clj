(ns metabase.automagic-dashboards.filters
  (:require [clojure.string :as str]
            [clj-time.format :as t.format]
            [metabase.models
             [field :refer [Field] :as field]
             [table :refer [Table]]]
            [metabase.query-processor.util :as qp.util]
            [metabase.util.schema :as su]
            [schema.core :as s]
            [toucan.db :as db]))

(def ^:private FieldReference
  [(s/one (s/constrained su/KeywordOrString
                         (comp #{:field-id :fk-> :field-literal} qp.util/normalize-token))
          "head")
   s/Any])

(def ^:private ^{:arglists '([form])} field-reference?
  "Is given form an MBQL field reference?"
  (complement (s/checker FieldReference)))

(defmulti
  ^{:doc "Extract field ID from a given field reference form."
    :arglists '([op & args])}
  field-reference->id (comp qp.util/normalize-token first))

(defmethod field-reference->id :field-id
  [[_ id]]
  id)

(defmethod field-reference->id :fk->
  [[_ _ id]]
  id)

(defmethod field-reference->id :field-literal
  [[_ name _]]
  name)

(defn collect-field-references
  "Collect all field references (`[:field-id]` or `[:fk->]` forms) from a given form."
  [form]
  (->> form
       (tree-seq (some-fn sequential? map?) identity)
       (filter field-reference?)))

(def ^:private ^{:arglists '([field])} periodic-datetime?
  (comp #{:minute-of-hour :hour-of-day :day-of-week :day-of-month :day-of-year :week-of-year
          :month-of-year :quarter-of-year}
        :unit))

(defn- datetime?
  [field]
  (and (not (periodic-datetime? field))
       (or (isa? (:base_type field) :type/DateTime)
           (field/unix-timestamp? field))))

(defn- candidates-for-filtering
  [fieldset cards]
  (->> cards
       (mapcat collect-field-references)
       (map field-reference->id)
       distinct
       (map fieldset)
       (filter (fn [{:keys [special_type] :as field}]
                 (or (datetime? field)
                     (isa? special_type :type/Category))))))

(defn- build-fk-map
  [fks field]
  (if (:id field)
    (->> fks
         (filter (comp #{(:table_id field)} :table_id :target))
         (group-by :table_id)
         (keep (fn [[_ [fk & fks]]]
                 ;; Bail out if there is more than one FK from the same table
                 (when (empty? fks)
                   [(:table_id fk) [:fk-> (:id fk) (:id field)]])))
         (into {(:table_id field) [:field-id (:id field)]}))
    (constantly [:field-literal (:name field) (:base_type field)])))

(defn- filter-for-card
  [card field]
  (some->> ((:fk-map field) (:table_id card))
           (vector :dimension)))

(defn- add-filter
  [dashcard filter-id field]
  (let [mappings (->> (conj (:series dashcard) (:card dashcard))
                      (keep (fn [card]
                              (when-let [target (filter-for-card card field)]
                                {:parameter_id filter-id
                                 :target       target
                                 :card_id      (:id card)})))
                      not-empty)]
    (cond
      (nil? (:card dashcard)) dashcard
      mappings                (update dashcard :parameter_mappings concat mappings))))

(defn- filter-type
  "Return filter type for a given field."
  [{:keys [base_type special_type] :as field}]
  (cond
    (datetime? field)                  "date/all-options"
    (isa? special_type :type/State)    "location/state"
    (isa? special_type :type/Country)  "location/country"
    (isa? special_type :type/Category) "category"))

(defn- score
  [{:keys [base_type special_type fingerprint] :as field}]
  (cond-> 0
    (some-> fingerprint :global :distinct-count (< 10)) inc
    (some-> fingerprint :global :distinct-count (> 20)) dec
    ((descendants :type/Category) special_type)         inc
    (field/unix-timestamp? field)                       inc
    (isa? base_type :type/DateTime)                     inc
    ((descendants :type/DateTime) special_type)         inc
    (isa? special_type :type/CreationTimestamp)         inc
    (#{:type/State :type/Country} special_type)         inc))

(def ^:private ^{:arglists '([dimensions])} remove-unqualified
  (partial remove (fn [{:keys [fingerprint]}]
                    (some-> fingerprint :global :distinct-count (< 2)))))

(defn add-filters
  "Add up to `max-filters` filters to dashboard `dashboard`. Takes an optional
   argument `dimensions` which is a list of fields for which to create filters, else
   it tries to infer by which fields it would be useful to filter."
  ([dashboard max-filters]
   (->> dashboard
        :orderd_cards
        (candidates-for-filtering (:fieldset dashboard))
        (add-filters dashboard max-filters)))
  ([dashboard dimensions max-filters]
   (let [fks (->> (db/select Field
                    :fk_target_field_id [:not= nil]
                    :table_id [:in (keep (comp :table_id :card) (:ordered_cards dashboard))])
                  field/with-targets)]
     (->> dimensions
          remove-unqualified
          (sort-by score >)
          (take max-filters)
          (map #(assoc % :fk-map (build-fk-map fks %)))
          (reduce
           (fn [dashboard candidate]
             (let [filter-id     (-> candidate hash str)
                   dashcards     (:ordered_cards dashboard)
                   dashcards-new (map #(add-filter % filter-id candidate) dashcards)]
               ;; Only add filters that apply to all cards.
               (if (= (count dashcards) (count dashcards-new))
                 (-> dashboard
                     (assoc :ordered_cards dashcards-new)
                     (update :parameters conj {:id   filter-id
                                               :type (filter-type candidate)
                                               :name (:display_name candidate)
                                               :slug (:name candidate)}))
                 dashboard)))
           dashboard)))))


(def ^:private date-formatter (t.format/formatter "MMMM d, YYYY"))
(def ^:private datetime-formatter (t.format/formatter "EEEE, MMMM d, YYYY h:mm a"))

(defn- humanize-datetime
  [dt]
  (t.format/unparse (if (str/index-of dt "T")
                      datetime-formatter
                      date-formatter)
                    (t.format/parse dt)))

(defn- field-reference->field
  [fieldset field-reference]
  (cond-> (-> field-reference collect-field-references first field-reference->id fieldset)
    (-> field-reference first qp.util/normalize-token (= :datetime-field))
    (assoc :unit (-> field-reference last qp.util/normalize-token))))

(defmulti
  ^{:private true
    :arglists '([fieldset [op & args]])}
  humanize-filter-value (fn [_ [op & args]]
                          (qp.util/normalize-token op)))

(defn- either
  [v & vs]
  (if (empty? vs)
    v
    (loop [acc      (format "either %s" v)
           [v & vs] vs]
      (cond
        (nil? v)    acc
        (empty? vs) (format "%s or %s" acc v)
        :else       (recur (format "%s, %s" acc v) vs)))))

(defmethod humanize-filter-value :=
  [fieldset [_ field-reference value & values]]
  (let [field (field-reference->field fieldset field-reference)]
    [{:field field-reference
      :value (if (datetime? field)
               (format "is on %s" (humanize-datetime value))
               (format "is %s" (apply either value values)))}]))

<<<<<<< HEAD
(defmethod humanize-filter-value :not=
  [_ [_ field-reference value]]
=======
(defmethod humanize-filter-value :!=
  [[_ field-reference value]]
>>>>>>> 4bc4f71f
  [{:field field-reference
    :value (format "is not %s" value)}])

(defmethod humanize-filter-value :>
  [fieldset [_ field-reference value]]
  (let [field (field-reference->field fieldset field-reference)]
    [{:field field-reference
      :value (if (datetime? field)
               (format "is after %s" (humanize-datetime value))
               (format "is greater than %s" value))}]))

(defmethod humanize-filter-value :<
  [fieldset [_ field-reference value]]
  (let [field (field-reference->field fieldset field-reference)]
  [{:field field-reference
    :value (if (datetime? field)
             (format "is before %s" (humanize-datetime value))
             (format "is less than %s" value))}]))

(defmethod humanize-filter-value :>=
  [_ [_ field-reference value]]
  [{:field field-reference
    :value (format "is greater than or equal to %s" value)}])

(defmethod humanize-filter-value :<=
  [_ [_ field-reference value]]
  [_ {:field field-reference
    :value (format "is less than or equal to %s" value)}])

(defmethod humanize-filter-value :is-null
  [_ [_ field-reference]]
  [{:field field-reference
    :value "is null"}])

(defmethod humanize-filter-value :not-null
  [_ [_ field-reference]]
  [{:field field-reference
    :value "is not null"}])

(defmethod humanize-filter-value :between
  [_ [_ field-reference min-value max-value]]
  [{:field field-reference
    :value (format "is between %s and %s" min-value max-value)}])

(defmethod humanize-filter-value :inside
  [_ [_ lat-reference lon-reference lat-max lon-min lat-min lon-max]]
  [{:field lat-reference
    :value (format "is between %s and %s" lat-min lat-max)}
   {:field lon-reference
    :value (format "is between %s and %s" lon-min lon-max)}])

(defmethod humanize-filter-value :starts-with
  [_ [_ field-reference value]]
  [{:field field-reference
    :value (format "starts with %s" value)}])

(defmethod humanize-filter-value :contains
  [_ [_ field-reference value]]
  [{:field field-reference
    :value (format "contains %s" value)}])

(defmethod humanize-filter-value :does-not-contain
  [_ [_ field-reference value]]
  [{:field field-reference
    :value (format "does not contain %s" value)}])

(defmethod humanize-filter-value :ends-with
  [_ [_ field-reference value]]
  [{:field field-reference
    :value (format "ends with %s" value)}])

(defn- time-interval
  [n unit]
  (let [unit (name unit)]
    (cond
      (zero? n) (format "current %s" unit)
      (= n -1)  (format "previous %s" unit)
      (= n 1)   (format "next %s" unit)
      (pos? n)  (format "next %s %ss" n unit)
      (neg? n)  (format "previous %s %ss" n unit))))

(defmethod humanize-filter-value :time-interval
  [_ [_ field-reference n unit]]
  [{:field field-reference
    :value (format "is during the %s" (time-interval n unit))}])

(defmethod humanize-filter-value :and
  [fieldset [_ & clauses]]
  (mapcat (partial humanize-filter-value fieldset) clauses))

(def ^:private unit-name (comp {:minute-of-hour  "minute of hour"
                                :hour-of-day     "hour of day"
                                :day-of-week     "day of week"
                                :day-of-month    "day of month"
                                :week-of-year    "week of year"
                                :month-of-year   "month of year"
                                :quarter-of-year "quarter of year"}
                               qp.util/normalize-token))

(defn- field-name
  [field field-reference]
  (let [full-name (cond->> (:display_name field)
                    (periodic-datetime? field)
                    (format "%s of %s" (-> field :unit unit-name str/capitalize)))]
    (if (-> field-reference first qp.util/normalize-token (= :fk->))
      [(-> field :table_id Table :display_name) full-name]
      [full-name])))

(defn applied-filters
  "Extract fields and their values from MBQL filter clauses."
  [fieldset filter-clause]
  (for [{field-reference :field value :value} (some->> filter-clause
                                                       not-empty
                                                       (humanize-filter-value fieldset))]
    (let [field (field-reference->field fieldset field-reference)]
      {:field    (field-name field field-reference)
       :field_id (:id field)
       :type     (filter-type field)
       :value    value})))<|MERGE_RESOLUTION|>--- conflicted
+++ resolved
@@ -198,15 +198,13 @@
                (format "is on %s" (humanize-datetime value))
                (format "is %s" (apply either value values)))}]))
 
-<<<<<<< HEAD
-(defmethod humanize-filter-value :not=
-  [_ [_ field-reference value]]
-=======
 (defmethod humanize-filter-value :!=
-  [[_ field-reference value]]
->>>>>>> 4bc4f71f
-  [{:field field-reference
-    :value (format "is not %s" value)}])
+  [fieldset [_ field-reference value & values]]
+  (let [field (field-reference->field fieldset field-reference)]
+    [{:field field-reference
+      :value (if (datetime? field)
+               (format "is not on %s" (humanize-datetime value))
+               (format "is not %s" (apply either value values)))}]))
 
 (defmethod humanize-filter-value :>
   [fieldset [_ field-reference value]]
