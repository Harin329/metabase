/* @flow */

import React, { Component, PropTypes } from "react";

import ChoroplethMap from "./components/ChoroplethMap.jsx";
import PinMap from "./PinMap.jsx";

import { ChartSettingsError } from "metabase/visualizations/lib/errors";

<<<<<<< HEAD
import type { VisualizationProps } from "metabase/visualizations";

export default class Map extends Component<*, VisualizationProps, *> {
    static displayName = "Map";
=======
export default class Map extends Component {
    static uiName = "Map";
>>>>>>> 5bb4ef23
    static identifier = "map";
    static iconName = "pinmap";

    static aliases = ["state", "country", "pin_map"];

    static minSize = { width: 4, height: 4 };

    static isSensible(cols, rows) {
        return true;
    }

    static checkRenderable(cols, rows, settings) {
        if (settings["map.type"] === "pin") {
            if (!settings["map.longitude_column"] || !settings["map.latitude_column"]) {
                throw new ChartSettingsError("Please select longitude and latitude columns in the chart settings.", "Data");
            }
        } else if (settings["map.type"] === "region"){
            if (!settings["map.dimension"] || !settings["map.metric"]) {
                throw new ChartSettingsError("Please select region and metric columns in the chart settings.", "Data");
            }
        }
    }

    render() {
        const { settings } = this.props;
        const type = settings["map.type"];
        if (type === "pin") {
            return <PinMap {...this.props} />
        } else if (type === "region") {
            return <ChoroplethMap {...this.props} />
        }
    }
}<|MERGE_RESOLUTION|>--- conflicted
+++ resolved
@@ -7,15 +7,10 @@
 
 import { ChartSettingsError } from "metabase/visualizations/lib/errors";
 
-<<<<<<< HEAD
 import type { VisualizationProps } from "metabase/visualizations";
 
 export default class Map extends Component<*, VisualizationProps, *> {
-    static displayName = "Map";
-=======
-export default class Map extends Component {
     static uiName = "Map";
->>>>>>> 5bb4ef23
     static identifier = "map";
     static iconName = "pinmap";
 
