(ns metabase.sync.sync-metadata.fields-test
  "Tests for the logic that syncs Field models with the Metadata fetched from a DB. (There are more tests for this
  behavior in the namespace `metabase.sync-database.sync-dynamic-test`, which is sort of a misnomer.)"
  (:require [clojure.java.jdbc :as jdbc]
            [clojure.test :refer :all]
<<<<<<< HEAD
            [metabase.models :refer [Field Table]]
=======
            [expectations :refer [expect]]
            [medley.core :as m]
            [metabase.models.field :refer [Field]]
            [metabase.models.table :refer [Table]]
>>>>>>> c801511d
            [metabase.query-processor :as qp]
            [metabase.sync :as sync]
            [metabase.sync.util-test :as sync.util-test]
            [metabase.test :as mt]
            [metabase.test.data.one-off-dbs :as one-off-dbs]
            [metabase.util :as u]
            [toucan.db :as db]
            [toucan.hydrate :refer [hydrate]]))

;;; +----------------------------------------------------------------------------------------------------------------+
;;; |                                         Dropping & Undropping Columns                                          |
;;; +----------------------------------------------------------------------------------------------------------------+

(defn- with-test-db-before-and-after-altering
  "Testing function that performs the following steps:

   1.  Create a temporary test database & syncs it
   2.  Executes `(f database)`
   3.  Drops one of the columns from the test DB & syncs it again
   4.  Executes `(f database)` a second time
   5.  Returns a map containing results from both calls to `f` for comparison."
  [alter-sql f]
  ;; first, create a new in-memory test DB and add some data to it
  (one-off-dbs/with-blank-db
    (doseq [statement [ ;; H2 needs that 'guest' user for QP purposes. Set that up
                       "CREATE USER IF NOT EXISTS GUEST PASSWORD 'guest';"
                       ;; Keep DB open until we say otherwise :)
                       "SET DB_CLOSE_DELAY -1;"
                       ;; create table & load data
                       "DROP TABLE IF EXISTS \"birds\";"
                       "CREATE TABLE \"birds\" (\"species\" VARCHAR PRIMARY KEY, \"example_name\" VARCHAR);"
                       "GRANT ALL ON \"birds\" TO GUEST;"
                       (str "INSERT INTO \"birds\" (\"species\", \"example_name\") VALUES "
                            "('House Finch', 'Marshawn Finch'),  "
                            "('California Gull', 'Steven Seagull'), "
                            "('Chicken', 'Colin Fowl');")]]
      (jdbc/execute! one-off-dbs/*conn* [statement]))
    ;; now sync
    (sync/sync-database! (mt/db))
    ;; ok, let's see what (f) gives us
    (let [f-before (f (mt/db))]
      ;; ok cool! now delete one of those columns...
      (jdbc/execute! one-off-dbs/*conn* [alter-sql])
      ;; ...and re-sync...
      (sync/sync-database! (mt/db))
      ;; ...now let's see how (f) may have changed! Compare to original.
<<<<<<< HEAD
      {:before-drop f-before
       :after-drop  (f (mt/db))})))

(deftest mark-inactive-test
  (testing "make sure sync correctly marks a Field as active = false when it gets dropped from the DB"
    (is (= {:before-drop #{{:name "species", :active true}
                           {:name "example_name", :active true}}
            :after-drop  #{{:name "species", :active true}
                           {:name "example_name", :active false}}}
           (with-test-db-before-and-after-dropping-a-column
             (fn [database]
               (set
                (map (partial into {})
                     (db/select [Field :name :active]
                       :table_id [:in (db/select-ids Table :db_id (u/the-id database))])))))))))

(deftest dont-show-deleted-fields-test
  (testing "make sure deleted fields doesn't show up in `:fields` of a table"
    (is (= {:before-drop #{"species" "example_name"}
            :after-drop  #{"species"}}
           (with-test-db-before-and-after-dropping-a-column
             (fn [database]
               (let [table (hydrate (db/select-one Table :db_id (u/the-id database)) :fields)]
                 (set (map :name (:fields table))))))))))

(deftest dont-splice-inactive-columns-into-queries-test
  (testing (str "make sure that inactive columns don't end up getting spliced into queries! This test arguably "
                "belongs in the query processor tests since it's ultimately checking to make sure columns marked as "
                "`:active` = `false` aren't getting put in queries with implicit `:fields` clauses, but since this "
                "could be seen as covering both QP and sync "
                "(my and others' assumption when first coming across bug #6146 was that this was a sync issue), this "
                "test can stay here for now along with the other test we have testing sync after dropping a column.")
    (is (= {:before-drop (str "SELECT \"PUBLIC\".\"birds\".\"species\" AS \"species\", "
                              "\"PUBLIC\".\"birds\".\"example_name\" AS \"example_name\" "
                              "FROM \"PUBLIC\".\"birds\" "
                              "LIMIT 1048576")
            :after-drop  (str "SELECT \"PUBLIC\".\"birds\".\"species\" AS \"species\" "
                              "FROM \"PUBLIC\".\"birds\" "
                              "LIMIT 1048576")}
           (with-test-db-before-and-after-dropping-a-column
             (fn [database]
               (-> (qp/process-query {:database (u/the-id database)
                                      :type     :query
                                      :query    {:source-table (db/select-one-id Table
                                                                 :db_id (u/the-id database), :name "birds")}})
=======
      {:before-sync f-before
       :after-sync  (f (data/db))})))

(deftest renaming-fields-test
  (testing "make sure we can identify case changes on a field (#7923)"
    (let [db-state (with-test-db-before-and-after-altering
                     "ALTER TABLE \"birds\" RENAME COLUMN \"example_name\" to \"Example_Name\";"
                     (fn [database]
                       (set
                        (map (partial into {})
                             (db/select [Field :id :name :active]
                                        :table_id [:in (db/select-ids Table :db_id (u/get-id database))])))))]
      (is (= {:before-sync #{{:name "species",      :active true}
                             {:name "example_name", :active true}}
              :after-sync #{{:name "species",      :active true}
                            {:name "Example_Name", :active true}}}
             (m/map-vals (fn [results] (into (empty results)
                                             (map #(dissoc % :id))
                                             results))
                         db-state)))
      (testing "It sees this as the same field and not a new field"
        (let [ids-of (fn [k] (->> db-state k (into #{} (map :id))))]
          (is (= (ids-of :before-sync) (ids-of :after-sync))))))))


(deftest dropping-fields-test
  (testing "make sure sync correctly marks a Field as active = false when it gets dropped from the DB"
    (is (= {:before-sync #{{:name "species",      :active true}
                           {:name "example_name", :active true}}
            :after-sync  #{{:name "species",      :active true}
                           {:name "example_name", :active false}}}
           (with-test-db-before-and-after-altering
             "ALTER TABLE \"birds\" DROP COLUMN \"example_name\";"
             (fn [database]
               (set
                (map (partial into {})
                     (db/select [Field :name :active]
                                :table_id [:in (db/select-ids Table :db_id (u/get-id database))]))))))))
  (testing "make sure deleted fields doesn't show up in `:fields` of a table"
    (is (= {:before-sync #{"species" "example_name"}
            :after-sync  #{"species"}}
           (with-test-db-before-and-after-altering
             "ALTER TABLE \"birds\" DROP COLUMN \"example_name\";"
             (fn [database]
               (let [table (hydrate (db/select-one Table :db_id (u/get-id database)) :fields)]
                 (set
                  (map :name (:fields table)))))))))
  (testing "make sure that inactive columns don't end up getting spliced into queries!"

    ;; make sure that inactive columns don't end up getting spliced into queries! This test arguably belongs in the query
    ;; processor tests since it's ultimately checking to make sure columns marked as `:active` = `false` aren't getting
    ;; put in queries with implicit `:fields` clauses, but since this could be seen as covering both QP and sync (my and
    ;; others' assumption when first coming across bug #6146 was that this was a sync issue), this test can stay here for
    ;; now along with the other test we have testing sync after dropping a column.
    (is (= {:before-sync (str "SELECT \"PUBLIC\".\"birds\".\"species\" AS \"species\", "
                              "\"PUBLIC\".\"birds\".\"example_name\" AS \"example_name\" "
                              "FROM \"PUBLIC\".\"birds\" "
                              "LIMIT 1048576")
            :after-sync  (str "SELECT \"PUBLIC\".\"birds\".\"species\" AS \"species\" "
                              "FROM \"PUBLIC\".\"birds\" "
                              "LIMIT 1048576")}
           (with-test-db-before-and-after-altering
             "ALTER TABLE \"birds\" DROP COLUMN \"example_name\";"
             (fn [database]
               (-> (qp/process-query {:database (u/get-id database)
                                      :type     :query
                                      :query    {:source-table (db/select-one-id Table
                                                                                 :db_id (u/get-id database), :name "birds")}})
>>>>>>> c801511d
                   :data
                   :native_form
                   :query)))))))

;;; +----------------------------------------------------------------------------------------------------------------+
;;; |                                                PK & FK Syncing                                                 |
;;; +----------------------------------------------------------------------------------------------------------------+

<<<<<<< HEAD
(deftest pk-sync-test
  (testing "Test PK Syncing"
    (mt/with-temp-copy-of-db
      (letfn [(get-semantic-type [] (db/select-one-field :semantic_type Field, :id (mt/id :venues :id)))]
        (testing "Semantic type should be :id to begin with"
          (is (= :type/PK
                 (get-semantic-type))))
        (testing "Clear out the semantic type"
          (db/update! Field (mt/id :venues :id), :semantic_type nil)
          (is (= nil
                 (get-semantic-type))))
        (testing "Calling sync-table! should set the semantic type again"
          (sync/sync-table! (Table (mt/id :venues)))
          (is (= :type/PK
                 (get-semantic-type))))
        (testing "sync-table! should *not* change the semantic type of fields that are marked with a different type"
          (db/update! Field (mt/id :venues :id), :semantic_type :type/Latitude)
          (is (= :type/Latitude
                 (get-semantic-type))))
        (testing "Make sure that sync-table runs set-table-pks-if-needed!"
          (db/update! Field (mt/id :venues :id), :semantic_type nil)
          (sync/sync-table! (Table (mt/id :venues)))
          (is (= :type/PK
                 (get-semantic-type))))))))


(deftest fk-relationships-test
  (testing "Check that Foreign Key relationships were created on sync as we expect"
    (testing "checkins.venue_id"
      (is (= (mt/id :venues :id)
             (db/select-one-field :fk_target_field_id Field, :id (mt/id :checkins :venue_id)))))
    (testing "checkins.user_id"
      (is (= (mt/id :users :id)
             (db/select-one-field :fk_target_field_id Field, :id (mt/id :checkins :user_id)))))
    (testing "venues.category_id"
      (is (= (mt/id :categories :id)
             (db/select-one-field :fk_target_field_id Field, :id (mt/id :venues :category_id)))))))

(deftest sync-table-fks-test
  (testing "Check that sync-table! causes FKs to be set like we'd expect"
    (mt/with-temp-copy-of-db
      (letfn [(state []
                (let [{:keys                  [step-info]
                       {:keys [task_details]} :task-history}     (sync.util-test/sync-database! "sync-fks" (mt/db))
                      {:keys [semantic_type fk_target_field_id]} (db/select-one [Field :semantic_type :fk_target_field_id]
                                                                   :id (mt/id :checkins :user_id))]
                  {:step-info         (sync.util-test/only-step-keys step-info)
                   :task-details      task_details
                   :semantic-type     semantic_type
                   :fk-target-exists? (db/exists? Field :id fk_target_field_id)}))]
        (testing "before"
          (is (= {:step-info         {:total-fks 3, :updated-fks 0, :total-failed 0}
                  :task-details      {:total-fks 3, :updated-fks 0, :total-failed 0}
                  :semantic-type     :type/FK
                  :fk-target-exists? true}
                 (state))))
        (db/update! Field (mt/id :checkins :user_id), :semantic_type nil, :fk_target_field_id nil)
        (testing "after"
          (is (= {:step-info         {:total-fks 3, :updated-fks 1, :total-failed 0}
                  :task-details      {:total-fks 3, :updated-fks 1, :total-failed 0}
                  :semantic-type     :type/FK
                  :fk-target-exists? true}
                 (state))))))))
=======
(deftest relation-tests
  (testing "Test PK Syncing"
    (is (= [:type/PK
            nil
            :type/PK
            :type/Latitude
            :type/PK]
           (data/with-temp-copy-of-db
             (let [get-special-type (fn [] (db/select-one-field :special_type Field, :id (data/id :venues :id)))]
               [ ;; Special type should be :id to begin with
                (get-special-type)
                ;; Clear out the special type
                (do (db/update! Field (data/id :venues :id), :special_type nil)
                    (get-special-type))
                ;; Calling sync-table! should set the special type again
                (do (sync/sync-table! (Table (data/id :venues)))
                    (get-special-type))
                ;; sync-table! should *not* change the special type of fields that are marked with a different type
                (do (db/update! Field (data/id :venues :id), :special_type :type/Latitude)
                    (get-special-type))
                ;; Make sure that sync-table runs set-table-pks-if-needed!
                (do (db/update! Field (data/id :venues :id), :special_type nil)
                    (sync/sync-table! (Table (data/id :venues)))
                    (get-special-type))]))))
    (testing "Check that Foreign Key relationships were created on sync as we expect"
      (is (= (data/id :venues :id)
             (db/select-one-field :fk_target_field_id Field, :id (data/id :checkins :venue_id))))
      (is (= (data/id :users :id)
             (db/select-one-field :fk_target_field_id Field, :id (data/id :checkins :user_id))))
      (is (= (data/id :categories :id)
             (db/select-one-field :fk_target_field_id Field, :id (data/id :venues :category_id))))))
  (testing "Check that sync-table! causes FKs to be set like we'd expect"
    (is (= {:before
            {:step-info         {:total-fks 3, :updated-fks 0, :total-failed 0}
             :task-details      {:total-fks 3, :updated-fks 0, :total-failed 0}
             :special-type      :type/FK
             :fk-target-exists? true}

            :after
            {:step-info         {:total-fks 3, :updated-fks 1, :total-failed 0}
             :task-details      {:total-fks 3, :updated-fks 1, :total-failed 0}
             :special-type      :type/FK
             :fk-target-exists? true}}
           (data/with-temp-copy-of-db
             (let [state (fn []
                           (let [{:keys                  [step-info]
                                  {:keys [task_details]} :task-history}    (sync.util-test/sync-database! "sync-fks" (data/db))
                                 {:keys [special_type fk_target_field_id]} (db/select-one [Field :special_type :fk_target_field_id]
                                                                                          :id (data/id :checkins :user_id))]
                             {:step-info         (sync.util-test/only-step-keys step-info)
                              :task-details      task_details
                              :special-type      special_type
                              :fk-target-exists? (db/exists? Field :id fk_target_field_id)}))]
               (array-map
                :before (state)
                :after  (do (db/update! Field (data/id :checkins :user_id), :special_type nil, :fk_target_field_id nil)
                            (state)))))))))





;; Check that sync-table! causes FKs to be set like we'd expect
>>>>>>> c801511d
<|MERGE_RESOLUTION|>--- conflicted
+++ resolved
@@ -3,14 +3,8 @@
   behavior in the namespace `metabase.sync-database.sync-dynamic-test`, which is sort of a misnomer.)"
   (:require [clojure.java.jdbc :as jdbc]
             [clojure.test :refer :all]
-<<<<<<< HEAD
+            [medley.core :as m]
             [metabase.models :refer [Field Table]]
-=======
-            [expectations :refer [expect]]
-            [medley.core :as m]
-            [metabase.models.field :refer [Field]]
-            [metabase.models.table :refer [Table]]
->>>>>>> c801511d
             [metabase.query-processor :as qp]
             [metabase.sync :as sync]
             [metabase.sync.util-test :as sync.util-test]
@@ -20,18 +14,14 @@
             [toucan.db :as db]
             [toucan.hydrate :refer [hydrate]]))
 
-;;; +----------------------------------------------------------------------------------------------------------------+
-;;; |                                         Dropping & Undropping Columns                                          |
-;;; +----------------------------------------------------------------------------------------------------------------+
-
 (defn- with-test-db-before-and-after-altering
   "Testing function that performs the following steps:
-
    1.  Create a temporary test database & syncs it
    2.  Executes `(f database)`
    3.  Drops one of the columns from the test DB & syncs it again
    4.  Executes `(f database)` a second time
    5.  Returns a map containing results from both calls to `f` for comparison."
+  {:style/indent [:fn]}
   [alter-sql f]
   ;; first, create a new in-memory test DB and add some data to it
   (one-off-dbs/with-blank-db
@@ -57,31 +47,53 @@
       ;; ...and re-sync...
       (sync/sync-database! (mt/db))
       ;; ...now let's see how (f) may have changed! Compare to original.
-<<<<<<< HEAD
-      {:before-drop f-before
-       :after-drop  (f (mt/db))})))
+      {:before-sync f-before
+       :after-sync  (f (mt/db))})))
+
+(deftest renaming-fields-test
+  (testing "make sure we can identify case changes on a field (#7923)"
+    (let [db-state (with-test-db-before-and-after-altering
+                    "ALTER TABLE \"birds\" RENAME COLUMN \"example_name\" to \"Example_Name\";"
+                    (fn [database]
+                      (set
+                       (map (partial into {})
+                            (db/select [Field :id :name :active]
+                              :table_id [:in (db/select-ids Table :db_id (u/the-id database))])))))]
+      (is (= {:before-sync #{{:name "species",      :active true}
+                             {:name "example_name", :active true}}
+              :after-sync #{{:name "species",      :active true}
+                            {:name "Example_Name", :active true}}}
+             (m/map-vals (fn [results] (into (empty results)
+                                             (map #(dissoc % :id))
+                                             results))
+                         db-state)))
+      (testing "It sees this as the same field and not a new field"
+        (let [ids-of (fn [k] (->> db-state k (into #{} (map :id))))]
+          (is (= (ids-of :before-sync) (ids-of :after-sync))))))))
 
 (deftest mark-inactive-test
   (testing "make sure sync correctly marks a Field as active = false when it gets dropped from the DB"
-    (is (= {:before-drop #{{:name "species", :active true}
+    (is (= {:before-drop #{{:name "species",      :active true}
                            {:name "example_name", :active true}}
-            :after-drop  #{{:name "species", :active true}
+            :after-drop  #{{:name "species",      :active true}
                            {:name "example_name", :active false}}}
-           (with-test-db-before-and-after-dropping-a-column
-             (fn [database]
-               (set
-                (map (partial into {})
-                     (db/select [Field :name :active]
-                       :table_id [:in (db/select-ids Table :db_id (u/the-id database))])))))))))
+           (with-test-db-before-and-after-altering
+            "ALTER TABLE \"birds\" DROP COLUMN \"example_name\";"
+            (fn [database]
+              (set
+               (map (partial into {})
+                    (db/select [Field :name :active]
+                      :table_id [:in (db/select-ids Table :db_id (u/the-id database))])))))))))
 
 (deftest dont-show-deleted-fields-test
   (testing "make sure deleted fields doesn't show up in `:fields` of a table"
     (is (= {:before-drop #{"species" "example_name"}
             :after-drop  #{"species"}}
-           (with-test-db-before-and-after-dropping-a-column
-             (fn [database]
-               (let [table (hydrate (db/select-one Table :db_id (u/the-id database)) :fields)]
-                 (set (map :name (:fields table))))))))))
+           (with-test-db-before-and-after-altering
+            "ALTER TABLE \"birds\" DROP COLUMN \"example_name\";"
+            (fn [database]
+              (let [table (hydrate (db/select-one Table :db_id (u/the-id database)) :fields)]
+                (set (map :name (:fields table))))))))))
 
 (deftest dont-splice-inactive-columns-into-queries-test
   (testing (str "make sure that inactive columns don't end up getting spliced into queries! This test arguably "
@@ -97,91 +109,22 @@
             :after-drop  (str "SELECT \"PUBLIC\".\"birds\".\"species\" AS \"species\" "
                               "FROM \"PUBLIC\".\"birds\" "
                               "LIMIT 1048576")}
-           (with-test-db-before-and-after-dropping-a-column
+           (with-test-db-before-and-after-altering
+             "ALTER TABLE \"birds\" DROP COLUMN \"example_name\";"
              (fn [database]
                (-> (qp/process-query {:database (u/the-id database)
                                       :type     :query
                                       :query    {:source-table (db/select-one-id Table
                                                                  :db_id (u/the-id database), :name "birds")}})
-=======
-      {:before-sync f-before
-       :after-sync  (f (data/db))})))
-
-(deftest renaming-fields-test
-  (testing "make sure we can identify case changes on a field (#7923)"
-    (let [db-state (with-test-db-before-and-after-altering
-                     "ALTER TABLE \"birds\" RENAME COLUMN \"example_name\" to \"Example_Name\";"
-                     (fn [database]
-                       (set
-                        (map (partial into {})
-                             (db/select [Field :id :name :active]
-                                        :table_id [:in (db/select-ids Table :db_id (u/get-id database))])))))]
-      (is (= {:before-sync #{{:name "species",      :active true}
-                             {:name "example_name", :active true}}
-              :after-sync #{{:name "species",      :active true}
-                            {:name "Example_Name", :active true}}}
-             (m/map-vals (fn [results] (into (empty results)
-                                             (map #(dissoc % :id))
-                                             results))
-                         db-state)))
-      (testing "It sees this as the same field and not a new field"
-        (let [ids-of (fn [k] (->> db-state k (into #{} (map :id))))]
-          (is (= (ids-of :before-sync) (ids-of :after-sync))))))))
-
-
-(deftest dropping-fields-test
-  (testing "make sure sync correctly marks a Field as active = false when it gets dropped from the DB"
-    (is (= {:before-sync #{{:name "species",      :active true}
-                           {:name "example_name", :active true}}
-            :after-sync  #{{:name "species",      :active true}
-                           {:name "example_name", :active false}}}
-           (with-test-db-before-and-after-altering
-             "ALTER TABLE \"birds\" DROP COLUMN \"example_name\";"
-             (fn [database]
-               (set
-                (map (partial into {})
-                     (db/select [Field :name :active]
-                                :table_id [:in (db/select-ids Table :db_id (u/get-id database))]))))))))
-  (testing "make sure deleted fields doesn't show up in `:fields` of a table"
-    (is (= {:before-sync #{"species" "example_name"}
-            :after-sync  #{"species"}}
-           (with-test-db-before-and-after-altering
-             "ALTER TABLE \"birds\" DROP COLUMN \"example_name\";"
-             (fn [database]
-               (let [table (hydrate (db/select-one Table :db_id (u/get-id database)) :fields)]
-                 (set
-                  (map :name (:fields table)))))))))
-  (testing "make sure that inactive columns don't end up getting spliced into queries!"
-
-    ;; make sure that inactive columns don't end up getting spliced into queries! This test arguably belongs in the query
-    ;; processor tests since it's ultimately checking to make sure columns marked as `:active` = `false` aren't getting
-    ;; put in queries with implicit `:fields` clauses, but since this could be seen as covering both QP and sync (my and
-    ;; others' assumption when first coming across bug #6146 was that this was a sync issue), this test can stay here for
-    ;; now along with the other test we have testing sync after dropping a column.
-    (is (= {:before-sync (str "SELECT \"PUBLIC\".\"birds\".\"species\" AS \"species\", "
-                              "\"PUBLIC\".\"birds\".\"example_name\" AS \"example_name\" "
-                              "FROM \"PUBLIC\".\"birds\" "
-                              "LIMIT 1048576")
-            :after-sync  (str "SELECT \"PUBLIC\".\"birds\".\"species\" AS \"species\" "
-                              "FROM \"PUBLIC\".\"birds\" "
-                              "LIMIT 1048576")}
-           (with-test-db-before-and-after-altering
-             "ALTER TABLE \"birds\" DROP COLUMN \"example_name\";"
-             (fn [database]
-               (-> (qp/process-query {:database (u/get-id database)
-                                      :type     :query
-                                      :query    {:source-table (db/select-one-id Table
-                                                                                 :db_id (u/get-id database), :name "birds")}})
->>>>>>> c801511d
                    :data
                    :native_form
                    :query)))))))
+
 
 ;;; +----------------------------------------------------------------------------------------------------------------+
 ;;; |                                                PK & FK Syncing                                                 |
 ;;; +----------------------------------------------------------------------------------------------------------------+
 
-<<<<<<< HEAD
 (deftest pk-sync-test
   (testing "Test PK Syncing"
     (mt/with-temp-copy-of-db
@@ -206,7 +149,6 @@
           (sync/sync-table! (Table (mt/id :venues)))
           (is (= :type/PK
                  (get-semantic-type))))))))
-
 
 (deftest fk-relationships-test
   (testing "Check that Foreign Key relationships were created on sync as we expect"
@@ -244,69 +186,4 @@
                   :task-details      {:total-fks 3, :updated-fks 1, :total-failed 0}
                   :semantic-type     :type/FK
                   :fk-target-exists? true}
-                 (state))))))))
-=======
-(deftest relation-tests
-  (testing "Test PK Syncing"
-    (is (= [:type/PK
-            nil
-            :type/PK
-            :type/Latitude
-            :type/PK]
-           (data/with-temp-copy-of-db
-             (let [get-special-type (fn [] (db/select-one-field :special_type Field, :id (data/id :venues :id)))]
-               [ ;; Special type should be :id to begin with
-                (get-special-type)
-                ;; Clear out the special type
-                (do (db/update! Field (data/id :venues :id), :special_type nil)
-                    (get-special-type))
-                ;; Calling sync-table! should set the special type again
-                (do (sync/sync-table! (Table (data/id :venues)))
-                    (get-special-type))
-                ;; sync-table! should *not* change the special type of fields that are marked with a different type
-                (do (db/update! Field (data/id :venues :id), :special_type :type/Latitude)
-                    (get-special-type))
-                ;; Make sure that sync-table runs set-table-pks-if-needed!
-                (do (db/update! Field (data/id :venues :id), :special_type nil)
-                    (sync/sync-table! (Table (data/id :venues)))
-                    (get-special-type))]))))
-    (testing "Check that Foreign Key relationships were created on sync as we expect"
-      (is (= (data/id :venues :id)
-             (db/select-one-field :fk_target_field_id Field, :id (data/id :checkins :venue_id))))
-      (is (= (data/id :users :id)
-             (db/select-one-field :fk_target_field_id Field, :id (data/id :checkins :user_id))))
-      (is (= (data/id :categories :id)
-             (db/select-one-field :fk_target_field_id Field, :id (data/id :venues :category_id))))))
-  (testing "Check that sync-table! causes FKs to be set like we'd expect"
-    (is (= {:before
-            {:step-info         {:total-fks 3, :updated-fks 0, :total-failed 0}
-             :task-details      {:total-fks 3, :updated-fks 0, :total-failed 0}
-             :special-type      :type/FK
-             :fk-target-exists? true}
-
-            :after
-            {:step-info         {:total-fks 3, :updated-fks 1, :total-failed 0}
-             :task-details      {:total-fks 3, :updated-fks 1, :total-failed 0}
-             :special-type      :type/FK
-             :fk-target-exists? true}}
-           (data/with-temp-copy-of-db
-             (let [state (fn []
-                           (let [{:keys                  [step-info]
-                                  {:keys [task_details]} :task-history}    (sync.util-test/sync-database! "sync-fks" (data/db))
-                                 {:keys [special_type fk_target_field_id]} (db/select-one [Field :special_type :fk_target_field_id]
-                                                                                          :id (data/id :checkins :user_id))]
-                             {:step-info         (sync.util-test/only-step-keys step-info)
-                              :task-details      task_details
-                              :special-type      special_type
-                              :fk-target-exists? (db/exists? Field :id fk_target_field_id)}))]
-               (array-map
-                :before (state)
-                :after  (do (db/update! Field (data/id :checkins :user_id), :special_type nil, :fk_target_field_id nil)
-                            (state)))))))))
-
-
-
-
-
-;; Check that sync-table! causes FKs to be set like we'd expect
->>>>>>> c801511d
+                 (state))))))))