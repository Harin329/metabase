--- conflicted
+++ resolved
@@ -3,11 +3,7 @@
 import Icon from "metabase/components/Icon.jsx";
 import LoadingAndErrorWrapper from "metabase/components/LoadingAndErrorWrapper.jsx";
 import { SetupApi } from "metabase/services";
-<<<<<<< HEAD
-import { t } from 'c-3po';
-=======
 import { t } from "c-3po";
->>>>>>> 00dda072
 
 const TaskList = ({tasks}) =>
   <ol>
@@ -87,11 +83,7 @@
 
         return (
             <div className="px2">
-<<<<<<< HEAD
               <h2>{t`Getting set up`}</h2>
-=======
-              <h2>Getting set up</h2>
->>>>>>> 00dda072
               <p className="mt1">{t`A few things you can do to get the most out of Metabase.`}</p>
               <LoadingAndErrorWrapper loading={!this.state.tasks} error={this.state.error} >
               { () =>
