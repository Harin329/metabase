import React, { Component } from "react";
import PropTypes from "prop-types";
import { t } from "c-3po";
import { connect } from "react-redux";
import { withRouter } from "react-router";
import { push } from "react-router-redux";

import * as Urls from "metabase/lib/urls";

import FormField from "metabase/components/form/FormField.jsx";
import ModalContent from "metabase/components/ModalContent.jsx";

import Button from "metabase/components/Button.jsx";
import CollectionSelect from "metabase/containers/CollectionSelect.jsx";

import Dashboards from "metabase/entities/dashboards";

<<<<<<< HEAD
export class CreateDashboardModal extends Component {
  constructor(props, context) {
    super(props, context);
=======
const mapDispatchToProps = {
  createDashboard: Dashboards.actions.create,
  push,
};

@connect(null, mapDispatchToProps)
@withRouter
export default class CreateDashboardModal extends Component {
  constructor(props, context) {
    super(props, context);
    this.createNewDash = this.createNewDash.bind(this);
    this.setDescription = this.setDescription.bind(this);
    this.setName = this.setName.bind(this);

>>>>>>> 1a5f1fed
    this.state = {
      name: null,
      description: null,
      errors: null,
      collection_id:
        props.collectionId != null
          ? props.collectionId
          : props.params.collectionId != null &&
            props.params.collectionId !== "root"
            ? parseInt(props.params.collectionId)
            : null,
    };
  }

  static propTypes = {
    createDashboard: PropTypes.func.isRequired,
    onClose: PropTypes.func,
  };

  setName = event => {
    this.setState({ name: event.target.value });
  };

  setDescription = event => {
    this.setState({ description: event.target.value });
  };

<<<<<<< HEAD
  createNewDash = event => {
=======
  async createNewDash(event) {
>>>>>>> 1a5f1fed
    event.preventDefault();

    let name = this.state.name && this.state.name.trim();
    let description = this.state.description && this.state.description.trim();

    // populate a new Dash object
    let newDash = {
      name: name && name.length > 0 ? name : null,
      description: description && description.length > 0 ? description : null,
      collection_id: this.state.collection_id,
    };

    const { payload } = await this.props.createDashboard(newDash);
    this.props.push(Urls.dashboard(payload.result));
    this.props.onClose();
  };

  render() {
    let formError;
    if (this.state.errors) {
      let errorMessage = t`Server error encountered`;
      if (this.state.errors.data && this.state.errors.data.message) {
        errorMessage = this.state.errors.data.message;
      }

      // TODO: timeout display?
      formError = <span className="text-error px2">{errorMessage}</span>;
    }

    let name = this.state.name && this.state.name.trim();

    let formReady = name !== null && name !== "";

    return (
      <ModalContent
        id="CreateDashboardModal"
        title={t`Create dashboard`}
        footer={[
          formError,
          <Button
            mr={1}
            onClick={() => this.props.onClose()}
          >{t`Cancel`}</Button>,
          <Button
            primary={formReady}
            disabled={!formReady}
            onClick={this.createNewDash}
          >{t`Create`}</Button>,
        ]}
        onClose={this.props.onClose}
      >
        <form className="Modal-form" onSubmit={this.createNewDash}>
          <div>
            <FormField
              name="name"
              displayName={t`Name`}
              formError={this.state.errors}
            >
              <input
                className="Form-input full"
                name="name"
                placeholder={t`What is the name of your dashboard?`}
                value={this.state.name}
                onChange={this.setName}
                autoFocus
              />
            </FormField>

            <FormField
              name="description"
              displayName={t`Description`}
              formError={this.state.errors}
            >
              <input
                className="Form-input full"
                name="description"
                placeholder={t`It's optional but oh, so helpful`}
                value={this.state.description}
                onChange={this.setDescription}
              />
            </FormField>

            <FormField
              displayName={t`Which collection should this go in?`}
              fieldName="collection_id"
              errors={this.state.errors}
            >
              <CollectionSelect
                value={this.state.collection_id}
                onChange={collection_id => this.setState({ collection_id })}
              />
            </FormField>
          </div>
        </form>
      </ModalContent>
    );
  }
}

const mapDispatchToProps = {
  createDashboard: Dashboards.actions.create,
};

export default connect(null, mapDispatchToProps)(
  withRouter(CreateDashboardModal),
);<|MERGE_RESOLUTION|>--- conflicted
+++ resolved
@@ -15,11 +15,6 @@
 
 import Dashboards from "metabase/entities/dashboards";
 
-<<<<<<< HEAD
-export class CreateDashboardModal extends Component {
-  constructor(props, context) {
-    super(props, context);
-=======
 const mapDispatchToProps = {
   createDashboard: Dashboards.actions.create,
   push,
@@ -27,14 +22,13 @@
 
 @connect(null, mapDispatchToProps)
 @withRouter
-export default class CreateDashboardModal extends Component {
+class CreateDashboardModal extends Component {
   constructor(props, context) {
     super(props, context);
     this.createNewDash = this.createNewDash.bind(this);
     this.setDescription = this.setDescription.bind(this);
     this.setName = this.setName.bind(this);
 
->>>>>>> 1a5f1fed
     this.state = {
       name: null,
       description: null,
@@ -62,11 +56,7 @@
     this.setState({ description: event.target.value });
   };
 
-<<<<<<< HEAD
-  createNewDash = event => {
-=======
   async createNewDash(event) {
->>>>>>> 1a5f1fed
     event.preventDefault();
 
     let name = this.state.name && this.state.name.trim();
@@ -82,7 +72,7 @@
     const { payload } = await this.props.createDashboard(newDash);
     this.props.push(Urls.dashboard(payload.result));
     this.props.onClose();
-  };
+  }
 
   render() {
     let formError;
@@ -166,10 +156,6 @@
   }
 }
 
-const mapDispatchToProps = {
-  createDashboard: Dashboards.actions.create,
-};
-
 export default connect(null, mapDispatchToProps)(
   withRouter(CreateDashboardModal),
 );