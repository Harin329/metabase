"use strict";
/*eslint-env node */

var webpack = require('webpack');
var webpackPostcssTools = require('webpack-postcss-tools');

var CommonsChunkPlugin = webpack.optimize.CommonsChunkPlugin;
var ExtractTextPlugin = require('extract-text-webpack-plugin');
var HtmlWebpackPlugin = require('html-webpack-plugin');
var UnusedFilesWebpackPlugin = require("unused-files-webpack-plugin").default;
// var FlowStatusWebpackPlugin = require('flow-status-webpack-plugin');

var _ = require('underscore');
var glob = require('glob');
var fs = require('fs');

function hasArg(arg) {
    var regex = new RegExp("^" + ((arg.length === 2) ? ("-\\w*"+arg[1]+"\\w*") : (arg)) + "$");
    return process.argv.filter(regex.test.bind(regex)).length > 0;
}

var SRC_PATH = __dirname + '/frontend/src/metabase';
var BUILD_PATH = __dirname + '/resources/frontend_client';


// Need to scan the CSS files for variable and custom media used across files
// NOTE: this requires "webpack -w" (watch mode) to be restarted when variables change :(
var isWatching = hasArg("-w") || hasArg("--watch");
if (isWatching) {
    console.warn("Warning: in webpack watch mode you must restart webpack if you change any CSS variables or custom media queries");
}

// default NODE_ENV to production unless -d or --debug is specified
var NODE_ENV = process.env["NODE_ENV"] || (hasArg("-d") || (hasArg("--debug")) ? "development": "production");
console.log("webpack env:", NODE_ENV)

// Babel:
var BABEL_CONFIG = {
    cacheDirectory: ".babel_cache"
};

// Build mapping of CSS variables
var CSS_SRC = glob.sync(SRC_PATH + '/css/**/*.css');
var CSS_MAPS = { vars: {}, media: {}, selector: {} };
CSS_SRC.map(webpackPostcssTools.makeVarMap).forEach(function(map) {
    for (var name in CSS_MAPS) _.extend(CSS_MAPS[name], map[name]);
});

// CSS Next:
var CSSNEXT_CONFIG = {
    features: {
        // pass in the variables and custom media we scanned for before
        customProperties: { variables: CSS_MAPS.vars },
        customMedia: { extensions: CSS_MAPS.media }
    },
    import: {
        path: ['resources/frontend_client/app/css']
    },
    compress: false
};

var CSS_CONFIG = {
    localIdentName: NODE_ENV !== "production" ?
        "[name]__[local]___[hash:base64:5]" :
        "[hash:base64:5]",
    restructuring: false,
    compatibility: true,
    importLoaders: 1
}

var config = module.exports = {
    context: SRC_PATH,

    // output a bundle for the app JS and a bundle for styles
    // eventually we should have multiple (single file) entry points for various pieces of the app to enable code splitting
    entry: {
        vendor: './vendor.js',
        app: './app.js',
        styles: './css/index.css',
    },

    // output to "dist"
    output: {
        path: BUILD_PATH + '/app/dist',
        // NOTE: the filename on disk won't include "?[chunkhash]" but the URL in index.html generated by HtmlWebpackPlugin will:
        filename: '[name].bundle.js?[hash]',
        publicPath: '/app/dist/'
    },

    module: {
        loaders: [
            {
                test: /\.(js|jsx)$/,
                exclude: /node_modules/,
                loader: "babel",
                query: BABEL_CONFIG
            },
            {
                test: /\.(js|jsx)$/,
                exclude: /node_modules|\.spec\.js/,
                loader: 'eslint'
            },
            {
                test: /\.(eot|woff2?|ttf|svg)$/,
                loader: "file-loader"
            },
            {
                test: /\.json$/,
                loader: "json-loader"
            },
            {
                test: /\.css$/,
                loader: ExtractTextPlugin.extract("style-loader", "css-loader?" + JSON.stringify(CSS_CONFIG) + "!postcss-loader")
            }
        ],
        noParse: [
            /node_modules\/(angular|ace|moment|underscore)/ // doesn't include 'crossfilter', 'dc', and 'tether' due to use of 'require'
        ]
    },

    resolve: {
        extensions: ["", ".webpack.js", ".web.js", ".js", ".jsx", ".css"],
        alias: {
            'metabase':             SRC_PATH,
            'style':                SRC_PATH + '/css/core/index.css',

            // angular
            'angular':              __dirname + '/node_modules/angular/angular.min.js',
            'angular-cookies':      __dirname + '/node_modules/angular-cookies/angular-cookies.min.js',
            'angular-resource':     __dirname + '/node_modules/angular-resource/angular-resource.min.js',
            'angular-route':        __dirname + '/node_modules/angular-route/angular-route.min.js',
            // angular 3rd-party
            'angular-cookie':       __dirname + '/node_modules/angular-cookie/angular-cookie.min.js',
            'angular-http-auth':    __dirname + '/node_modules/angular-http-auth/src/http-auth-interceptor.js',
            // ace
            'ace/ace':              __dirname + '/node_modules/ace-builds/src-min-noconflict/ace.js',
            'ace/ext-language_tools':__dirname+ '/node_modules/ace-builds/src-min-noconflict/ext-language_tools.js',

            'ace/mode-sql':         __dirname + '/node_modules/ace-builds/src-min-noconflict/mode-sql.js',
            'ace/mode-mysql':       __dirname + '/node_modules/ace-builds/src-min-noconflict/mode-mysql.js',
            'ace/mode-pgsql':       __dirname + '/node_modules/ace-builds/src-min-noconflict/mode-pgsql.js',
            'ace/mode-sqlserver':   __dirname + '/node_modules/ace-builds/src-min-noconflict/mode-sqlserver.js',
            'ace/mode-json':        __dirname + '/node_modules/ace-builds/src-min-noconflict/mode-json.js',

            'ace/snippets/sql':     __dirname + '/node_modules/ace-builds/src-min-noconflict/snippets/sql.js',
            'ace/snippets/mysql':   __dirname + '/node_modules/ace-builds/src-min-noconflict/snippets/mysql.js',
            'ace/snippets/pgsql':   __dirname + '/node_modules/ace-builds/src-min-noconflict/snippets/pgsql.js',
            'ace/snippets/sqlserver':   __dirname + '/node_modules/ace-builds/src-min-noconflict/snippets/sqlserver.js',
            'ace/snippets/json':    __dirname + '/node_modules/ace-builds/src-min-noconflict/snippets/json.js',
            // react
            'fixed-data-table':     __dirname + '/node_modules/fixed-data-table/dist/fixed-data-table.min.js',
            // misc
            'moment':               __dirname + '/node_modules/moment/min/moment.min.js',
            'tether':               __dirname + '/node_modules/tether/dist/js/tether.min.js',
            'underscore':           __dirname + '/node_modules/underscore/underscore-min.js',
            'd3':                   __dirname + '/node_modules/d3/d3.min.js',
            'crossfilter':          __dirname + '/node_modules/crossfilter/index.js',
            'dc':                   __dirname + '/node_modules/dc/dc.min.js',
            'humanize':             __dirname + '/node_modules/humanize-plus/dist/humanize.min.js'
        }
    },

    plugins: [
        new UnusedFilesWebpackPlugin({
            globOptions: {
                ignore: [
                    "**/types/*.js"
                ]
            }
        }),
        // Separates out modules common to multiple entry points into a single common file that should be loaded first.
        // Not currently useful but necessary for code-splitting
        new CommonsChunkPlugin({
            name: 'vendor',
            minChunks: Infinity // (with more entries, this ensures that no other module goes into the vendor chunk)
        }),
        // Extracts initial CSS into a standard stylesheet that can be loaded in parallel with JavaScript
        // NOTE: the filename on disk won't include "?[chunkhash]" but the URL in index.html generated by HtmlWebpackPlugin will:
        new ExtractTextPlugin('[name].bundle.css?[contenthash]'),
        new HtmlWebpackPlugin({
            filename: '../../index.html',
            template: __dirname + '/resources/frontend_client/index_template.html',
            inject: 'head'
        }),
        new webpack.DefinePlugin({
            'process.env': {
                NODE_ENV: JSON.stringify(NODE_ENV)
            }
        })
    ],

    postcss: function (webpack) {
        return [
            require("postcss-import")({ addDependencyTo: webpack }),
            require("postcss-url")(),
            require("postcss-cssnext")(CSSNEXT_CONFIG)
        ]
    }
};

if (NODE_ENV === "hot") {
    config.entry.app = [
        'webpack-dev-server/client?http://localhost:8080',
        'webpack/hot/only-dev-server',
        config.entry.app
    ];

    // suffixing with ".hot" allows us to run both `npm run build-hot` and `npm run test` or `npm run test-watch` simultaneously
    config.output.filename = "[name].hot.bundle.js?[hash]";

    // point the publicPath (inlined in index.html by HtmlWebpackPlugin) to the hot-reloading server
    config.output.publicPath = "http://localhost:8080" + config.output.publicPath;

    config.module.loaders.unshift({
        test: /\.jsx$/,
        exclude: /node_modules/,
        loaders: ['react-hot', 'babel?'+JSON.stringify(BABEL_CONFIG)]
    });

    // disable ExtractTextPlugin
    config.module.loaders[config.module.loaders.length - 1].loader = "style-loader!css-loader?" + JSON.stringify(CSS_CONFIG) + "!postcss-loader"

    config.plugins.unshift(
        new webpack.NoErrorsPlugin()
    );
}

// development environment:
if (NODE_ENV === "development" || NODE_ENV === "hot") {
    // replace minified files with un-minified versions
    for (var name in config.resolve.alias) {
        var minified = config.resolve.alias[name];
        var unminified = minified.replace(/[.-\/]min\b/g, '');
        if (minified !== unminified && fs.existsSync(unminified)) {
            config.resolve.alias[name] = unminified;
        }
    }
}

<<<<<<< HEAD
    // config.plugins.push(new FlowStatusWebpackPlugin())
=======
if (process.env.ENABLE_FLOW) {
    config.plugins.push(new FlowStatusWebpackPlugin());
>>>>>>> a7a6872b
}

if (NODE_ENV === "hot" || isWatching) {
    // enable "cheap" source maps in hot or watch mode since re-build speed overhead is < 1 second
    config.devtool = "eval-cheap-module-source-map";
} else if (NODE_ENV === "production") {
    config.devtool = "source-map";
}<|MERGE_RESOLUTION|>--- conflicted
+++ resolved
@@ -237,12 +237,8 @@
     }
 }
 
-<<<<<<< HEAD
-    // config.plugins.push(new FlowStatusWebpackPlugin())
-=======
 if (process.env.ENABLE_FLOW) {
     config.plugins.push(new FlowStatusWebpackPlugin());
->>>>>>> a7a6872b
 }
 
 if (NODE_ENV === "hot" || isWatching) {
