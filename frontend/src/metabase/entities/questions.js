--- conflicted
+++ resolved
@@ -1,11 +1,8 @@
 /* @flow */
 
-<<<<<<< HEAD
-=======
 import React from "react";
 import { assocIn } from "icepick";
 
->>>>>>> 1a5f1fed
 import { createEntity, undo } from "metabase/lib/entities";
 import * as Urls from "metabase/lib/urls";
 import colors from "metabase/lib/colors";
