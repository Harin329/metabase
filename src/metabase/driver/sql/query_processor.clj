(ns metabase.driver.sql.query-processor
  "The Query Processor is responsible for translating the Metabase Query Language into HoneySQL SQL forms."
  (:require [clojure.core.match :refer [match]]
            [clojure.string :as str]
            [clojure.tools.logging :as log]
            [honeysql.core :as hsql]
            [honeysql.format :as hformat]
            [honeysql.helpers :as h]
            [metabase.driver :as driver]
            [metabase.driver.common :as driver.common]
            [metabase.mbql.schema :as mbql.s]
            [metabase.mbql.util :as mbql.u]
            [metabase.models.field :as field :refer [Field]]
            [metabase.models.table :refer [Table]]
            [metabase.query-processor.error-type :as qp.error-type]
            [metabase.query-processor.interface :as i]
            [metabase.query-processor.middleware.annotate :as annotate]
            [metabase.query-processor.middleware.wrap-value-literals :as value-literal]
            [metabase.query-processor.store :as qp.store]
            [metabase.util :as u]
            [metabase.util.honeysql-extensions :as hx]
            [metabase.util.i18n :refer [deferred-tru tru]]
            [metabase.util.schema :as su]
            [potemkin.types :as p.types]
            [pretty.core :refer [PrettyPrintable]]
            [schema.core :as s])
  (:import metabase.models.field.FieldInstance
           metabase.util.honeysql_extensions.Identifier))

;; TODO - yet another `*query*` dynamic var. We should really consolidate them all so we only need a single one.
(def ^:dynamic ^:private *query*
  "The INNER query currently being processed, for situations where we need to refer back to it."
  nil)

(def ^:dynamic *nested-query-level*
  "How many levels deep are we into nested queries? (0 = top level.) We keep track of this so we know what level to
  find referenced aggregations (otherwise something like [:aggregation 0] could be ambiguous in a nested query).
  Each nested query increments this counter by 1."
  0)

(p.types/deftype+ SQLSourceQuery [sql params]
  hformat/ToSql
  (to-sql [_]
    (dorun (map hformat/add-anon-param params))
    ;; strip off any trailing semicolons
    (str "(" (str/replace sql #";+\s*$" "") ")"))

  PrettyPrintable
  (pretty [_]
    (list 'SQLSourceQuery. sql params))

  Object
  (equals [_ other]
    (and (instance? SQLSourceQuery other)
         (= sql    (.sql ^SQLSourceQuery other))
         (= params (.params ^SQLSourceQuery other)))))

;;; +----------------------------------------------------------------------------------------------------------------+
;;; |                                            Interface (Multimethods)                                            |
;;; +----------------------------------------------------------------------------------------------------------------+

;; this is the primary way to override behavior for a specific clause or object class.

(defmulti ->honeysql
  "Return an appropriate HoneySQL form for an object. Dispatches off both driver and either clause name or object class
  making this easy to override in any places needed for a given driver."
  {:arglists '([driver x])}
  (fn [driver x]
    [(driver/dispatch-on-initialized-driver driver) (mbql.u/dispatch-by-clause-name-or-class x)])
  :hierarchy #'driver/hierarchy)

(defmulti current-datetime-honeysql-form
  "HoneySQL form that should be used to get the current `datetime` (or equivalent). Defaults to `:%now`."
  {:arglists '([driver])}
  driver/dispatch-on-initialized-driver
  :hierarchy #'driver/hierarchy)

(defmethod current-datetime-honeysql-form :sql
  [driver]
  :%now)

;; TODO - rename this to `temporal-bucket` or something that better describes what it actually does
(defmulti date
  "Return a HoneySQL form for truncating a date or timestamp field or value to a given resolution, or extracting a date
  component."
  {:arglists '([driver unit field-or-value])}
  (fn [driver unit _] [(driver/dispatch-on-initialized-driver driver) unit])
  :hierarchy #'driver/hierarchy)

;; default implementation for `:default` bucketing returns expression as-is
(defmethod date [:sql :default] [_ _ expr] expr)

;; We have to roll our own to account for arbitrary start of week
(defmethod date [:sql :week-of-year]
  [driver _ expr]
  ;; Some DBs truncate when doing integer division, therefore force float arithmetics
  (->honeysql driver [:ceil (hx// (date driver :day-of-year (date driver :week expr)) 7.0)]))

(defmulti add-interval-honeysql-form
  "Return a HoneySQL form that performs represents addition of some temporal interval to the original `hsql-form`.

    (add-interval-honeysql-form :my-driver hsql-form 1 :day) -> (hsql/call :date_add hsql-form 1 (hx/literal 'day'))

  `amount` is usually an integer, but can be floating-point for units like seconds."
  {:arglists '([driver hsql-form amount unit])}
  driver/dispatch-on-initialized-driver
  :hierarchy #'driver/hierarchy)

(defn adjust-start-of-week
  "Truncate to the day the week starts on."
  [driver truncate-fn expr]
  (let [offset (driver.common/start-of-week-offset driver)]
    (if (not= offset 0)
      (add-interval-honeysql-form driver
                                  (truncate-fn (add-interval-honeysql-form driver expr offset :day))
                                  (- offset) :day)
      (truncate-fn expr))))

(defn adjust-day-of-week
  "Adjust day of week wrt start of week setting."
  ([driver day-of-week]
   (adjust-day-of-week driver day-of-week (driver.common/start-of-week-offset driver)))
  ([driver day-of-week offset]
   (if (not= offset 0)
     (hsql/call :case
       (hsql/call := (hx/mod (hx/+ day-of-week offset) 7) 0) 7
       :else                                                 (hx/mod (hx/+ day-of-week offset) 7))
     day-of-week)))

(defmulti field->identifier
  "Return a HoneySQL form that should be used as the identifier for `field`, an instance of the Field model. The default
  implementation returns a keyword generated by from the components returned by `field/qualified-name-components`.
  Other drivers like BigQuery need to do additional qualification, e.g. the dataset name as well. (At the time of this
  writing, this is only used by the SQL parameters implementation; in the future it will probably be used in more
  places as well.)"
  {:arglists '([driver field])}
  driver/dispatch-on-initialized-driver
  :hierarchy #'driver/hierarchy)

(defmethod field->identifier :sql
  [_ field]
  (apply hsql/qualify (field/qualified-name-components field)))

(defmulti ^String field->alias
  "Return the string alias that should be used to for `field`, an instance of the Field model, i.e. in an `AS` clause.
  The default implementation calls `:name`, which returns the *unqualified* name of the Field.

  Return `nil` to prevent `field` from being aliased."
  {:arglists '([driver field])}
  driver/dispatch-on-initialized-driver
  :hierarchy #'driver/hierarchy)

(defmethod field->alias :sql
  [_ field]
  (:name field))

(defmulti quote-style
  "Return the quoting style that should be used by [HoneySQL](https://github.com/jkk/honeysql) when building a SQL
  statement. Defaults to `:ansi`, but other valid options are `:mysql`, `:sqlserver`, `:oracle`, and `:h2` (added in
  `metabase.util.honeysql-extensions`; like `:ansi`, but uppercases the result).

    (hsql/format ... :quoting (quote-style driver), :allow-dashed-names? true)"
  {:arglists '([driver])}
  driver/dispatch-on-initialized-driver
  :hierarchy #'driver/hierarchy)

(defmethod quote-style :sql [_] :ansi)

(defmulti unix-timestamp->honeysql
  "Return a HoneySQL form appropriate for converting a Unix timestamp integer field or value to an proper SQL Timestamp.
  `seconds-or-milliseconds` refers to the resolution of the int in question and with be either `:seconds` or
  `:milliseconds`.

  There is a default implementation for `:milliseconds` the recursively calls with `:seconds` and `(expr / 1000)`."
  {:arglists '([driver seconds-or-milliseconds expr]), :added "0.35.0"}
  (fn [driver seconds-or-milliseconds _] [(driver/dispatch-on-initialized-driver driver) seconds-or-milliseconds])
  :hierarchy #'driver/hierarchy)

(defmulti cast-temporal-string
  "Cast a string representing "
  {:arglists '([driver semantic_type expr]), :added "0.38.0"}
  (fn [driver semantic_type _] [(driver/dispatch-on-initialized-driver driver) semantic_type])
  :hierarchy #'driver/hierarchy)

(defmethod cast-temporal-string :default
  [driver semantic_type _expr]
  (throw (Exception. (tru "Driver {0} does not support {1}" driver semantic_type))))

(defmethod unix-timestamp->honeysql [:sql :milliseconds]
  [driver _ expr]
  (unix-timestamp->honeysql driver :seconds (hx// expr 1000)))

(defmethod unix-timestamp->honeysql [:sql :microseconds]
  [driver _ expr]
  (unix-timestamp->honeysql driver :seconds (hx// expr 1000000)))

(defmulti apply-top-level-clause
  "Implementations of this methods define how the SQL Query Processor handles various top-level MBQL clauses. Each
  method is called when a matching clause is present in `query`, and should return an appropriately modified version
  of `honeysql-form`. Most drivers can use the default implementations for all of these methods, but some may need to
  override one or more (e.g. SQL Server needs to override this method for the `:limit` clause, since T-SQL uses `TOP`
  instead of `LIMIT`)."
  {:arglists '([driver top-level-clause honeysql-form query]), :style/indent 2}
  (fn [driver top-level-clause _ _]
    [(driver/dispatch-on-initialized-driver driver) top-level-clause])
  :hierarchy #'driver/hierarchy)

(defmethod apply-top-level-clause :default
  [_ _ honeysql-form _]
  honeysql-form)


;;; +----------------------------------------------------------------------------------------------------------------+
;;; |                                           Low-Level ->honeysql impls                                           |
;;; +----------------------------------------------------------------------------------------------------------------+

(def ^:dynamic *table-alias*
  "The alias, if any, that should be used to qualify Fields when building the HoneySQL form, instead of defaulting to
  schema + Table name. Used to implement things like joined `:field`s."
  nil)

(defmethod ->honeysql [:sql nil]    [_ _]    nil)
(defmethod ->honeysql [:sql Object] [_ this] this)

(defmethod ->honeysql [:sql :value] [driver [_ value]] (->honeysql driver value))

(defmethod ->honeysql [:sql :expression]
  [driver [_ expression-name]]
  (->honeysql driver (mbql.u/expression-with-name *query* expression-name)))

(defn semantic-type->unix-timestamp-unit
  "Translates types like `:type/UNIXTimestampSeconds` to the corresponding unit of time to use in
  `unix-timestamp->honeysql`.  Throws an AssertionError if the argument does not descend from `:type/UNIXTimestamp`
  and an exception if the type does not have an associated unit."
  [semantic-type]
  (assert (isa? semantic-type :type/UNIXTimestamp) "Semantic type must be a UNIXTimestamp")
  (or (get {:type/UNIXTimestampMicroseconds :microseconds
            :type/UNIXTimestampMilliseconds :milliseconds
            :type/UNIXTimestampSeconds      :seconds}
           semantic-type)
      (throw (Exception. (tru "No magnitude known for {0}" semantic-type)))))

(defn cast-field-if-needed
  "Wrap a `field-identifier` in appropriate HoneySQL expressions if it refers to a UNIX timestamp Field."
  [driver field field-identifier]
  (match [(:base_type field) (:semantic_type field)]
    [(:isa? :type/Number)   (:isa? :type/UNIXTimestamp)]  (unix-timestamp->honeysql driver
                                                                                    (semantic-type->unix-timestamp-unit (:semantic_type field))
                                                                                    field-identifier)
    [:type/Text             (:isa? :type/TemporalString)] (cast-temporal-string driver (:semantic_type field) field-identifier)
    :else field-identifier))

;; default implmentation is a no-op; other drivers can override it as needed
(defmethod ->honeysql [:sql Identifier]
  [_ identifier]
  identifier)

;; TODO -- we should remove this and record this information directly in the relevant `:field` clauses.
(def ^:dynamic ^:private *joined-field?*
  "Are we inside a joined field whose join is at the current level of the query?"
  false)

(defmulti prefix-field-alias
  "Create a Field alias by combining a `prefix` string with `field-alias` string (itself is the result of the
  `field->alias` method). The default implementation just joins the two strings with `__` -- override this if you need
  to do something different."
  {:arglists '([driver prefix field]), :added "0.38.1"}
  driver/dispatch-on-initialized-driver
  :hierarchy #'driver/hierarchy)

(defmethod prefix-field-alias :sql
  [_ prefix field-alias]
  (str prefix "__" field-alias))

(s/defn ^:private unambiguous-field-alias :- su/NonBlankString
  [driver [_ field-id {:keys [join-alias]}] :- mbql.s/field:id]
  (let [alias (field->alias driver (qp.store/field field-id))]
    (if (and join-alias alias
             (not= join-alias *table-alias*)
             (not *joined-field?*))
<<<<<<< HEAD
      (str join-alias "__" alias)
=======
      (prefix-field-alias driver prefix alias)
>>>>>>> 36ce2c1f
      alias)))

(defmethod ->honeysql [:sql (class Field)]
  [driver {field-name :name, table-id :table_id, :as field}]
  ;; `indentifer` will automatically unnest nested calls to `identifier`
  (->> (if *table-alias*
         [*table-alias* (unambiguous-field-alias driver [:field (:id field) nil])]
         (let [{schema :schema, table-name :name} (qp.store/table table-id)]
           [schema table-name field-name]))
       (apply hx/identifier :field)
       (->honeysql driver)
       (cast-field-if-needed driver field)))

(defn compile-field-with-join-aliases
  "Compile `field-clause` to HoneySQL using the `:join-alias` from the `:field` clause options."
  [driver [_ id-or-name {:keys [join-alias], :as opts} :as field-clause]]
  (let [join-is-at-current-level? (some #(= (:alias %) join-alias) (:joins *query*))]
    ;; suppose we have a joined `:field` clause like `[:field 1 {:join-alias "Products"}]`
    ;; where Field `1` is `"EAN"`
    (if join-is-at-current-level?
      ;; if joined `:field` is referring to a join at the current level, we need to generate SQL like
      ;;
      ;; ```
      ;; SELECT Products.EAN as Products__EAN
      ;; ```
      (binding [*table-alias*   join-alias
                *joined-field?* true]
        (->honeysql driver [:field id-or-name (dissoc opts :join-alias)]))
      ;; if joined `:field` is referring to a join in a nested source query (i.e., not the current level), we need to
      ;; generate SQL like
      ;;
      ;; ```
      ;; SELECT source.Products__EAN as Products__EAN
      ;; ```
      (binding [*joined-field?* false]
        (->honeysql
         driver
         [:field
          (if (string? id-or-name)
            id-or-name
            (unambiguous-field-alias driver field-clause))
          (dissoc opts :join-alias)])))))

(defn apply-temporal-bucketing
  "Apply temporal bucketing for the `:temporal-unit` in the options of a `:field` clause; return a new HoneySQL form that
  buckets `honeysql-form` appropriately."
  [driver {:keys [temporal-unit]} honeysql-form]
  (date driver temporal-unit honeysql-form))

(defn apply-binning
  "Apply `:binning` options from a `:field` clause; return a new HoneySQL form that bins `honeysql-form`
  appropriately."
  [{{:keys [bin-width min-value max-value]} :binning} honeysql-form]
  ;;
  ;; Equation is | (value - min) |
  ;;             | ------------- | * bin-width + min-value
  ;;             |_  bin-width  _|
  ;;
  (-> honeysql-form
      (hx/- min-value)
      (hx// bin-width)
      hx/floor
      (hx/* bin-width)
      (hx/+ min-value)))

(defmethod ->honeysql [:sql :field]
  [driver [_ field-id-or-name options :as field-clause]]
  (if (:join-alias options)
    (compile-field-with-join-aliases driver field-clause)
    (let [honeysql-form (if (integer? field-id-or-name)
                          (->honeysql driver (qp.store/field field-id-or-name))
                          (->honeysql driver (hx/identifier :field *table-alias* field-id-or-name)))]
      (cond->> honeysql-form
        (:temporal-unit options) (apply-temporal-bucketing driver options)
        (:binning options)       (apply-binning options)))))


(defmethod ->honeysql [:sql :count]
  [driver [_ field]]
  (if field
    (hsql/call :count (->honeysql driver field))
    :%count.*))

(defmethod ->honeysql [:sql :avg]        [driver [_ field]]   (hsql/call :avg             (->honeysql driver field)))
(defmethod ->honeysql [:sql :median]     [driver [_ field]]   (hsql/call :median          (->honeysql driver field)))
(defmethod ->honeysql [:sql :percentile] [driver [_ field p]] (hsql/call :percentile-cont (->honeysql driver field) (->honeysql driver p)))
(defmethod ->honeysql [:sql :distinct]   [driver [_ field]]   (hsql/call :distinct-count  (->honeysql driver field)))
(defmethod ->honeysql [:sql :stddev]     [driver [_ field]]   (hsql/call :stddev_pop      (->honeysql driver field)))
(defmethod ->honeysql [:sql :var]        [driver [_ field]]   (hsql/call :var_pop         (->honeysql driver field)))
(defmethod ->honeysql [:sql :sum]        [driver [_ field]]   (hsql/call :sum             (->honeysql driver field)))
(defmethod ->honeysql [:sql :min]        [driver [_ field]]   (hsql/call :min             (->honeysql driver field)))
(defmethod ->honeysql [:sql :max]        [driver [_ field]]   (hsql/call :max             (->honeysql driver field)))

(defmethod ->honeysql [:sql :floor] [driver [_ field]] (hsql/call :floor (->honeysql driver field)))
(defmethod ->honeysql [:sql :ceil]  [driver [_ field]] (hsql/call :ceil  (->honeysql driver field)))
(defmethod ->honeysql [:sql :round] [driver [_ field]] (hsql/call :round (->honeysql driver field)))
(defmethod ->honeysql [:sql :abs]   [driver [_ field]] (hsql/call :abs (->honeysql driver field)))

(defmethod ->honeysql [:sql :log]   [driver [_ field]] (hsql/call :log 10 (->honeysql driver field)))
(defmethod ->honeysql [:sql :exp]   [driver [_ field]] (hsql/call :exp (->honeysql driver field)))
(defmethod ->honeysql [:sql :sqrt]  [driver [_ field]] (hsql/call :sqrt (->honeysql driver field)))
(defmethod ->honeysql [:sql :power] [driver [_ field power]]
  (hsql/call :power (->honeysql driver field) (->honeysql driver power)))

(defmethod ->honeysql [:sql :+]
  [driver [_ & args]]
  (if (mbql.u/datetime-arithmetics? args)
    (let [[field & intervals] args]
      (reduce (fn [hsql-form [_ amount unit]]
                (add-interval-honeysql-form driver hsql-form amount unit))
              (->honeysql driver field)
              intervals))
    (apply hsql/call :+ (map (partial ->honeysql driver) args))))

(defmethod ->honeysql [:sql :-] [driver [_ & args]] (apply hsql/call :- (map (partial ->honeysql driver) args)))
(defmethod ->honeysql [:sql :*] [driver [_ & args]] (apply hsql/call :* (map (partial ->honeysql driver) args)))

;; for division we want to go ahead and convert any integer args to floats, because something like field / 2 will do
;; integer division and give us something like 1.0 where we would rather see something like 1.5
;;
;; also, we want to gracefully handle situations where the column is ZERO and just swap it out with NULL instead, so
;; we don't get divide by zero errors. SQL DBs always return NULL when dividing by NULL (AFAIK)

(defmulti ->float
  "Cast to float"
  {:arglists '([driver value])}
  driver/dispatch-on-initialized-driver
  :hierarchy #'driver/hierarchy)

(defmethod ->float :sql
  [_ value]
  (hx/cast :float value))

(defmethod ->honeysql [:sql :/]
  [driver [_ & args]]
  (let [[numerator & denominators] (for [arg args]
                                     (->honeysql driver (if (integer? arg)
                                                          (double arg)
                                                          arg)))]
    (apply hsql/call :/
           (->float driver numerator)
           (for [denominator denominators]
             (hsql/call :case
               (hsql/call := denominator 0) nil
               :else                        denominator)))))

(defmethod ->honeysql [:sql :sum-where]
  [driver [_ arg pred]]
  (hsql/call :sum (hsql/call :case
                    (->honeysql driver pred) (->honeysql driver arg)
                    :else                    0.0)))

(defmethod ->honeysql [:sql :count-where]
  [driver [_ pred]]
  (->honeysql driver [:sum-where 1 pred]))

(defmethod ->honeysql [:sql :share]
  [driver [_ pred]]
  (hsql/call :/ (->honeysql driver [:count-where pred]) :%count.*))

(defmethod ->honeysql [:sql :trim]
  [driver [_ arg]]
  (hsql/call :trim (->honeysql driver arg)))

(defmethod ->honeysql [:sql :ltrim]
  [driver [_ arg]]
  (hsql/call :ltrim (->honeysql driver arg)))

(defmethod ->honeysql [:sql :rtrim]
  [driver [_ arg]]
  (hsql/call :rtrim (->honeysql driver arg)))

(defmethod ->honeysql [:sql :upper]
  [driver [_ arg]]
  (hsql/call :upper (->honeysql driver arg)))

(defmethod ->honeysql [:sql :lower]
  [driver [_ arg]]
  (hsql/call :lower (->honeysql driver arg)))

(defmethod ->honeysql [:sql :coalesce]
  [driver [_ & args]]
  (apply hsql/call :coalesce (mapv (partial ->honeysql driver) args)))

(defmethod ->honeysql [:sql :replace]
  [driver [_ arg pattern replacement]]
  (hsql/call :replace (->honeysql driver arg) (->honeysql driver pattern) (->honeysql driver replacement)))

(defmethod ->honeysql [:sql :concat]
  [driver [_ & args]]
  (apply hsql/call :concat (mapv (partial ->honeysql driver) args)))

(defmethod ->honeysql [:sql :substring]
  [driver [_ arg start length]]
  (if length
    (hsql/call :substring (->honeysql driver arg) (->honeysql driver start) (->honeysql driver length))
    (hsql/call :substring (->honeysql driver arg) (->honeysql driver start))))

(defmethod ->honeysql [:sql :length]
  [driver [_ arg]]
  (hsql/call :length (->honeysql driver arg)))

(defmethod ->honeysql [:sql :case]
  [driver [_ cases options]]
  (->> (concat cases
               (when (:default options)
                 [[:else (:default options)]]))
       (apply concat)
       (mapv (partial ->honeysql driver))
       (apply hsql/call :case)))

;; actual handling of the name is done in the top-level clause handler for aggregations
(defmethod ->honeysql [:sql :aggregation-options]
  [driver [_ ag]]
  (->honeysql driver ag))

;;  aggregation REFERENCE e.g. the ["aggregation" 0] fields we allow in order-by
(defmethod ->honeysql [:sql :aggregation]
  [driver [_ index]]
  (mbql.u/match-one (nth (:aggregation *query*) index)
    [:aggregation-options ag (options :guard :name)]
    (->honeysql driver (hx/identifier :field-alias (:name options)))

    [:aggregation-options ag _]
    (recur ag)

    ;; For some arcane reason we name the results of a distinct aggregation "count", everything else is named the
    ;; same as the aggregation
    :distinct
    (->honeysql driver (hx/identifier :field-alias :count))

    #{:+ :- :* :/}
    (->honeysql driver &match)

    ;; for everything else just use the name of the aggregation as an identifer, e.g. `:sum`
    ;; TODO - this obviously doesn't work right for multiple aggregations of the same type
    [ag-type & _]
    (->honeysql driver (hx/identifier :field-alias ag-type))))

(defmethod ->honeysql [:sql :absolute-datetime]
  [driver [_ timestamp unit]]
  (date driver unit (->honeysql driver timestamp)))

(defmethod ->honeysql [:sql :time]
  [driver [_ value unit]]
  (date driver unit (->honeysql driver value)))

(defmethod ->honeysql [:sql :relative-datetime]
  [driver [_ amount unit]]
  (date driver unit (if (zero? amount)
                      (current-datetime-honeysql-form driver)
                      (add-interval-honeysql-form driver (current-datetime-honeysql-form driver) amount unit))))


;;; +----------------------------------------------------------------------------------------------------------------+
;;; |                                            Field Aliases (AS Forms)                                            |
;;; +----------------------------------------------------------------------------------------------------------------+

(s/defn field-clause->alias :- (s/pred some? "non-nil")
  "Generate HoneySQL for an approriate alias (e.g., for use with SQL `AS`) for a Field clause of any type, or `nil` if
  the Field should not be aliased (e.g. if `field->alias` returns `nil`).

  Optionally pass a state-maintaining `unique-name-fn`, such as `mbql.u/unique-name-generator`, to guarantee that each
  alias generated is unique when generating a sequence of aliases, such as for a `SELECT` clause."
  ([driver field-clause]
   (field-clause->alias driver field-clause identity))

  ([driver field-clause unique-name-fn]
   (when-let [alias (or (mbql.u/match-one field-clause
                          [:expression expression-name]          expression-name
                          [:field (field-name :guard string?) _] field-name)
                        (unambiguous-field-alias driver field-clause))]
     (->honeysql driver (hx/identifier :field-alias (unique-name-fn alias))))))

(defn as
  "Generate HoneySQL for an `AS` form (e.g. `<form> AS <field>`) using the name information of a `field-clause`. The
  HoneySQL representation of on `AS` clause is a tuple like `[<form> <alias>]`.

  In some cases where the alias would be redundant, such as plain field literals, this returns the form as-is.

    (as [:field \"x\" {:base-type :type/Text}])
    ;; -> <compiled-form>
    ;; -> SELECT \"x\"

    (as [:field \"x\" {:base-type :type/Text, :temporal-unit :month}])
    ;; -> [<compiled-form> :x]
    ;; -> SELECT date_extract(\"x\", 'month') AS \"x\"

  As with `field-clause->alias`, you can pass a `unique-name-fn` to generate unique names for a sequence of aliases,
  such as for a `SELECT` clause."
  ([driver field-clause]
   (as driver field-clause identity))

  ([driver field-clause unique-name-fn]
   (let [honeysql-form (->honeysql driver field-clause)]
     (if-let [alias (field-clause->alias driver field-clause unique-name-fn)]
       [honeysql-form alias]
       honeysql-form))))


;;; +----------------------------------------------------------------------------------------------------------------+
;;; |                                                Clause Handlers                                                 |
;;; +----------------------------------------------------------------------------------------------------------------+

;;; -------------------------------------------------- aggregation ---------------------------------------------------

(defmethod apply-top-level-clause [:sql :aggregation]
  [driver _ honeysql-form {aggregations :aggregation}]
  (let [honeysql-ags (vec (for [ag aggregations]
                            [(->honeysql driver ag)
                             (->honeysql driver (hx/identifier
                                                 :field-alias
                                                 (driver/format-custom-field-name driver (annotate/aggregation-name ag))))]))]
    (reduce h/merge-select honeysql-form honeysql-ags)))


;;; ----------------------------------------------- breakout & fields ------------------------------------------------

(defmethod apply-top-level-clause [:sql :breakout]
  [driver _ honeysql-form {breakout-fields :breakout, fields-fields :fields :as query}]
  (let [unique-name-fn (mbql.u/unique-name-generator)]
    (as-> honeysql-form new-hsql
      (apply h/merge-select new-hsql (->> breakout-fields
                                          (remove (set fields-fields))
                                          (mapv (fn [field-clause]
                                                  (as driver field-clause unique-name-fn)))))
      (apply h/group new-hsql (mapv (partial ->honeysql driver) breakout-fields)))))

(defmethod apply-top-level-clause [:sql :fields]
  [driver _ honeysql-form {fields :fields}]
  (let [unique-name-fn (mbql.u/unique-name-generator)]
    (apply h/merge-select honeysql-form (vec (for [field-clause fields]
                                               (as driver field-clause unique-name-fn))))))


;;; ----------------------------------------------------- filter -----------------------------------------------------

(defn- like-clause
  "Generate a SQL `LIKE` clause. `value` is assumed to be a `Value` object (a record type with a key `:value` as well as
  some sort of type info) or similar as opposed to a raw value literal."
  [driver field value options]
  ;; TODO - don't we need to escape underscores and percent signs in the pattern, since they have special meanings in
  ;; LIKE clauses? That's what we're doing with Druid...
  ;;
  ;; TODO - Postgres supports `ILIKE`. Does that make a big enough difference performance-wise that we should do a
  ;; custom implementation?
  (if (get options :case-sensitive true)
    [:like field                    (->honeysql driver value)]
    [:like (hsql/call :lower field) (->honeysql driver (update value 1 str/lower-case))]))

(s/defn ^:private update-string-value :- mbql.s/value
  [value :- (s/constrained mbql.s/value #(string? (second %)) "string value"), f]
  (update value 1 f))

(defmethod ->honeysql [:sql :starts-with]
  [driver [_ field value options]]
  (like-clause driver (->honeysql driver field) (update-string-value value #(str % \%)) options))

(defmethod ->honeysql [:sql :contains]
  [driver [_ field value options]]
  (like-clause driver (->honeysql driver field) (update-string-value value #(str \% % \%)) options))

(defmethod ->honeysql [:sql :ends-with]
  [driver [_ field value options]]
  (like-clause driver (->honeysql driver field) (update-string-value value #(str \% %)) options))

(defmethod ->honeysql [:sql :between]
  [driver [_ field min-val max-val]]
  [:between (->honeysql driver field) (->honeysql driver min-val) (->honeysql driver max-val)])

(defmethod ->honeysql [:sql :>]
  [driver [_ field value]]
  [:> (->honeysql driver field) (->honeysql driver value)])

(defmethod ->honeysql [:sql :<]
  [driver [_ field value]]
  [:< (->honeysql driver field) (->honeysql driver value)])

(defmethod ->honeysql [:sql :>=]
  [driver [_ field value]]
  [:>= (->honeysql driver field) (->honeysql driver value)])

(defmethod ->honeysql [:sql :<=]
  [driver [_ field value]]
  [:<= (->honeysql driver field) (->honeysql driver value)])

(defmethod ->honeysql [:sql :=]
  [driver [_ field value]]
  [:= (->honeysql driver field) (->honeysql driver value)])

(defn- correct-null-behaviour
  [driver [op & args]]
  (let [field-arg (mbql.u/match-one args
                    FieldInstance &match
                    :field        &match)]
    ;; We must not transform the head again else we'll have an infinite loop
    ;; (and we can't do it at the call-site as then it will be harder to fish out field references)
    [:or (into [op] (map (partial ->honeysql driver)) args)
     [:= (->honeysql driver field-arg) nil]]))

(defmethod ->honeysql [:sql :!=]
  [driver [_ field value]]
  (if (nil? (value-literal/unwrap-value-literal value))
    [:not= (->honeysql driver field) (->honeysql driver value)]
    (correct-null-behaviour driver [:not= field value])))

(defmethod ->honeysql [:sql :and]
  [driver [_ & subclauses]]
  (apply vector :and (mapv (partial ->honeysql driver) subclauses)))

(defmethod ->honeysql [:sql :or]
  [driver [_ & subclauses]]
  (apply vector :or (mapv (partial ->honeysql driver) subclauses)))

(def ^:private clause-needs-null-behaviour-correction?
  (comp #{:contains :starts-with :ends-with} first))

(defmethod ->honeysql [:sql :not]
  [driver [_ subclause]]
  (if (clause-needs-null-behaviour-correction? subclause)
    (correct-null-behaviour driver [:not subclause])
    [:not (->honeysql driver subclause)]))

(defmethod apply-top-level-clause [:sql :filter]
  [driver _ honeysql-form {clause :filter}]
  (h/where honeysql-form (->honeysql driver clause)))


;;; -------------------------------------------------- join tables ---------------------------------------------------

(declare mbql->honeysql)

(defmulti join->honeysql
  "Compile a single MBQL `join` to HoneySQL."
  {:arglists '([driver join]), :style/indent 1}
  driver/dispatch-on-initialized-driver
  :hierarchy #'driver/hierarchy)

(defmulti join-source
  "Generate HoneySQL for a table or query to be joined."
  {:arglists '([driver join]), :style/indent 1}
  driver/dispatch-on-initialized-driver
  :hierarchy #'driver/hierarchy)

(defmethod join-source :sql
  [driver {:keys [source-table source-query]}]
  (binding [*table-alias* nil]
    (cond
      (and source-query (:native source-query))
      (SQLSourceQuery. (:native source-query) (:params source-query))

      source-query
      (mbql->honeysql driver {:query source-query})

      :else
      (->honeysql driver (qp.store/table source-table)))))

(def ^:private HoneySQLJoin
  "Schema for HoneySQL for a single JOIN. Used to validate that our join-handling code generates correct clauses."
  [(s/one
    [(s/one (s/pred some?) "join source")
     (s/one (s/pred some?) "join alias")]
    "join source and alias")
   (s/one (s/pred sequential?) "join condition")])

(s/defmethod join->honeysql :sql :- HoneySQLJoin
  [driver {:keys [condition alias], :as join} :- mbql.s/Join]
  [[(join-source driver join)
    (->honeysql driver (hx/identifier :table-alias alias))]
   (->honeysql driver condition)])

(def ^:private join-strategy->merge-fn
  {:left-join  h/merge-left-join
   :right-join h/merge-right-join
   :inner-join h/merge-join
   :full-join  h/merge-full-join})

(defmethod apply-top-level-clause [:sql :joins]
  [driver _ honeysql-form {:keys [joins]}]
  (reduce
   (fn [honeysql-form {:keys [strategy], :as join}]
     (apply (join-strategy->merge-fn strategy) honeysql-form (join->honeysql driver join)))
   honeysql-form
   joins))


;;; ---------------------------------------------------- order-by ----------------------------------------------------

(defmethod ->honeysql [:sql :asc]
  [driver [direction field]]
  [(->honeysql driver field) direction])

(defmethod ->honeysql [:sql :desc]
  [driver [direction field]]
  [(->honeysql driver field) direction])

(defmethod apply-top-level-clause [:sql :order-by]
  [driver _ honeysql-form {subclauses :order-by}]
  (reduce h/merge-order-by honeysql-form (mapv (partial ->honeysql driver) subclauses)))

;;; -------------------------------------------------- limit & page --------------------------------------------------

(defmethod apply-top-level-clause [:sql :limit]
  [_ _ honeysql-form {value :limit}]
  (h/limit honeysql-form value))

(defmethod apply-top-level-clause [:sql :page]
  [_ _ honeysql-form {{:keys [items page]} :page}]
  (-> honeysql-form
      (h/limit items)
      (h/offset (* items (dec page)))))


;;; -------------------------------------------------- source-table --------------------------------------------------

(defmethod ->honeysql [:sql (class Table)]
  [driver table]
  (let [{table-name :name, schema :schema} table]
    (->honeysql driver (hx/identifier :table schema table-name))))

(defmethod apply-top-level-clause [:sql :source-table]
  [driver _ honeysql-form {source-table-id :source-table}]
  (h/from honeysql-form (->honeysql driver (qp.store/table source-table-id))))


;;; +----------------------------------------------------------------------------------------------------------------+
;;; |                                           Building the HoneySQL Form                                           |
;;; +----------------------------------------------------------------------------------------------------------------+

(def ^:private top-level-clause-application-order
  "Order to apply top-level clauses in. This is important because we build things like the `SELECT` clause progressively
  and MBQL requires us to return results with `:breakout` columns before `:aggregation`, etc.

  Map of clause -> index, e.g.

    {:source-table 0, :breakout 1, ...}"
  (into {} (map-indexed
            #(vector %2 %1)
            [:source-table :breakout :aggregation :fields :filter :joins :order-by :page :limit])))

(defn- query->keys-in-application-order
  "Return the keys present in an MBQL `inner-query` in the order they should be processed."
  [inner-query]
  ;; sort first by any known top-level clauses according to the `top-level-application-clause-order` defined above,
  ;; then sort any unknown clauses by name.
  (sort-by (fn [clause] [(get top-level-clause-application-order clause Integer/MAX_VALUE) clause])
           (keys inner-query)))

(defn format-honeysql
  "Convert `honeysql-form` to a vector of SQL string and params, like you'd pass to JDBC."
  [driver honeysql-form]
  (try
    (binding [hformat/*subquery?* false]
      (hsql/format honeysql-form
        :quoting             (quote-style driver)
        :allow-dashed-names? true))
    (catch Throwable e
      (try
        (log/error (u/format-color 'red
                       (str (deferred-tru "Invalid HoneySQL form:")
                            "\n"
                            (u/pprint-to-str honeysql-form))))
        (finally
          (throw (ex-info (tru "Error compiling HoneySQL form")
                          {:driver driver
                           :form   honeysql-form
                           :type   qp.error-type/driver}
                          e)))))))

(defn- add-default-select
  "Add `SELECT *` to `honeysql-form` if no `:select` clause is present."
  [driver {:keys [select], [from] :from, :as honeysql-form}]
  ;; TODO - this is hacky -- we should ideally never need to add `SELECT *`, because we should know what fields to
  ;; expect from the source query, and middleware should be handling that for us
  (cond-> honeysql-form
    (empty? select) (assoc :select (let [table-identifier (if (sequential? from)
                                                            (second from)
                                                            from)
                                         [raw-identifier] (format-honeysql driver table-identifier)]
                                     (if (seq raw-identifier)
                                       [(hsql/raw (format "%s.*" raw-identifier))]
                                       [:*])))))

(defn- apply-top-level-clauses
  "`apply-top-level-clause` for all of the top-level clauses in `inner-query`, progressively building a HoneySQL form.
  Clauses are applied according to the order in `top-level-clause-application-order`."
  [driver honeysql-form inner-query]
  (->> (reduce
        (fn [honeysql-form k]
          (apply-top-level-clause driver k honeysql-form inner-query))
        honeysql-form
        (query->keys-in-application-order inner-query))
       (add-default-select driver)))


;;; -------------------------------------------- Handling source queries ---------------------------------------------

(declare apply-clauses)

;; TODO - it seems to me like we could actually properly handle nested nested queries by giving each level of nesting
;; a different alias
(def source-query-alias
  "Alias to use for source queries, e.g.:

    SELECT source.*
    FROM ( SELECT * FROM some_table ) source"
  "source")

(defn- apply-source-query
  "Handle a `:source-query` clause by adding a recursive `SELECT` or native query. At the time of this writing, all
  source queries are aliased as `source`."
  [driver honeysql-form {{:keys [native params], :as source-query} :source-query}]
  (assoc honeysql-form
         :from [[(if native
                   (SQLSourceQuery. native params)
                   (binding [*nested-query-level* (inc *nested-query-level*)]
                     (apply-clauses driver {} source-query)))
                 (->honeysql driver (hx/identifier :table-alias source-query-alias))]]))

(defn- apply-clauses-with-aliased-source-query-table
  "Bind `*table-alias*` which will cause `field` and the like to be compiled to SQL that is qualified by that alias
  rather than their normal table."
  [driver honeysql-form {:keys [source-query], :as inner-query}]
  (binding [*table-alias* source-query-alias]
    (apply-top-level-clauses driver honeysql-form (dissoc inner-query :source-query))))


;;; -------------------------------------------- putting it all together --------------------------------------------

(defn- apply-clauses
  "Like `apply-top-level-clauses`, but handles `source-query` as well, which needs to be handled in a special way
  because it is aliased."
  [driver honeysql-form {:keys [source-query], :as inner-query}]
  (binding [*query* inner-query]
    (if source-query
      (apply-clauses-with-aliased-source-query-table
       driver
       (apply-source-query driver honeysql-form inner-query)
       inner-query)
      (apply-top-level-clauses driver honeysql-form inner-query))))

(defn- expressions->subselect
  [query]
  (let [subselect (-> query
                      (select-keys [:joins :source-table :source-query :source-metadata :expressions])
                      (assoc :fields (-> (mbql.u/match (dissoc query :source-query :joins)
                                           ;; remove the bucketing/binning operations from the source query -- we'll
                                           ;; do that at the parent level
                                           [:field id-or-name opts]
                                           [:field id-or-name (dissoc opts :temporal-unit :binning)]
                                           :expression
                                           &match)
                                         distinct)))]
    (-> (mbql.u/replace query
          [:expression expression-name]
          [:field expression-name {:base-type (:base_type (annotate/infer-expression-type &match))}])
        (dissoc :source-table :joins :expressions :source-metadata)
        (assoc :source-query subselect))))

(defn- preprocess-query
  [{:keys [expressions] :as query}]
  (cond-> query
    expressions expressions->subselect))

(defn mbql->honeysql
  "Build the HoneySQL form we will compile to SQL and execute."
  [driver {inner-query :query}]
  (u/prog1 (apply-clauses driver {} (preprocess-query inner-query))
    (when-not i/*disable-qp-logging*
      (log/tracef "\nHoneySQL Form: %s\n%s" (u/emoji "🍯") (u/pprint-to-str 'cyan <>)))))

;;; +----------------------------------------------------------------------------------------------------------------+
;;; |                                                 MBQL -> Native                                                 |
;;; +----------------------------------------------------------------------------------------------------------------+

(defn mbql->native
  "Transpile MBQL query into a native SQL statement."
  [driver {inner-query :query, database :database, :as outer-query}]
  (let [honeysql-form (mbql->honeysql driver outer-query)
        [sql & args]  (format-honeysql driver honeysql-form)]
    {:query sql, :params args}))<|MERGE_RESOLUTION|>--- conflicted
+++ resolved
@@ -274,16 +274,12 @@
 
 (s/defn ^:private unambiguous-field-alias :- su/NonBlankString
   [driver [_ field-id {:keys [join-alias]}] :- mbql.s/field:id]
-  (let [alias (field->alias driver (qp.store/field field-id))]
-    (if (and join-alias alias
+  (let [field-alias (field->alias driver (qp.store/field field-id))]
+    (if (and join-alias field-alias
              (not= join-alias *table-alias*)
              (not *joined-field?*))
-<<<<<<< HEAD
-      (str join-alias "__" alias)
-=======
-      (prefix-field-alias driver prefix alias)
->>>>>>> 36ce2c1f
-      alias)))
+      (prefix-field-alias driver join-alias field-alias)
+      field-alias)))
 
 (defmethod ->honeysql [:sql (class Field)]
   [driver {field-name :name, table-id :table_id, :as field}]
