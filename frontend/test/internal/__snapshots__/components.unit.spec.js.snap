// Jest Snapshot v1, https://goo.gl/fbAQLP

exports[`CheckBox should render "Default - Off" correctly 1`] = `
<div
  className="cursor-pointer"
  onClick={[Function]}
>
  <div
    className="flex align-center justify-center rounded"
    style={
      Object {
        "backgroundColor": "white",
        "border": "2px solid #ddd",
        "height": 16,
        "width": 16,
      }
    }
  />
</div>
`;

exports[`CheckBox should render "Green" correctly 1`] = `
<div
  className="cursor-pointer"
  onClick={[Function]}
>
  <div
    className="flex align-center justify-center rounded"
    style={
      Object {
        "backgroundColor": "#9CC177",
        "border": "2px solid #9CC177",
        "height": 16,
        "width": 16,
      }
    }
  >
    <svg
      className="Icon Icon-check Icon-cxuQhR kTAgZA"
      fill="currentcolor"
      height={12}
      name="check"
      size={12}
      style={
        Object {
          "color": "white",
        }
      }
      viewBox="0 0 32 32"
      width={12}
    >
      <path
        d="M1 14 L5 10 L13 18 L27 4 L31 8 L13 26 z "
      />
    </svg>
  </div>
</div>
`;

exports[`CheckBox should render "On - Default blue" correctly 1`] = `
<div
  className="cursor-pointer"
  onClick={[Function]}
>
  <div
    className="flex align-center justify-center rounded"
    style={
      Object {
        "backgroundColor": "#509EE3",
        "border": "2px solid #509EE3",
        "height": 16,
        "width": 16,
      }
    }
  >
    <svg
      className="Icon Icon-check Icon-cxuQhR kTAgZA"
      fill="currentcolor"
      height={12}
      name="check"
      size={12}
      style={
        Object {
          "color": "white",
        }
      }
      viewBox="0 0 32 32"
      width={12}
    >
      <path
        d="M1 14 L5 10 L13 18 L27 4 L31 8 L13 26 z "
      />
    </svg>
  </div>
</div>
`;

exports[`CheckBox should render "Purple" correctly 1`] = `
<div
  className="cursor-pointer"
  onClick={[Function]}
>
  <div
    className="flex align-center justify-center rounded"
    style={
      Object {
        "backgroundColor": "#A989C5",
        "border": "2px solid #A989C5",
        "height": 16,
        "width": 16,
      }
    }
  >
    <svg
      className="Icon Icon-check Icon-cxuQhR kTAgZA"
      fill="currentcolor"
      height={12}
      name="check"
      size={12}
      style={
        Object {
          "color": "white",
        }
      }
      viewBox="0 0 32 32"
      width={12}
    >
      <path
        d="M1 14 L5 10 L13 18 L27 4 L31 8 L13 26 z "
      />
    </svg>
  </div>
</div>
`;

exports[`CheckBox should render "Red" correctly 1`] = `
<div
  className="cursor-pointer"
  onClick={[Function]}
>
  <div
    className="flex align-center justify-center rounded"
    style={
      Object {
        "backgroundColor": "#EF8C8C",
        "border": "2px solid #EF8C8C",
        "height": 16,
        "width": 16,
      }
    }
  >
    <svg
      className="Icon Icon-check Icon-cxuQhR kTAgZA"
      fill="currentcolor"
      height={12}
      name="check"
      size={12}
      style={
        Object {
          "color": "white",
        }
      }
      viewBox="0 0 32 32"
      width={12}
    >
      <path
        d="M1 14 L5 10 L13 18 L27 4 L31 8 L13 26 z "
      />
    </svg>
  </div>
</div>
`;

exports[`CheckBox should render "Yellow" correctly 1`] = `
<div
  className="cursor-pointer"
  onClick={[Function]}
>
  <div
    className="flex align-center justify-center rounded"
    style={
      Object {
        "backgroundColor": "#f9d45c",
        "border": "2px solid #f9d45c",
        "height": 16,
        "width": 16,
      }
    }
  >
    <svg
      className="Icon Icon-check Icon-cxuQhR kTAgZA"
      fill="currentcolor"
      height={12}
      name="check"
      size={12}
      style={
        Object {
          "color": "white",
        }
      }
      viewBox="0 0 32 32"
      width={12}
    >
      <path
        d="M1 14 L5 10 L13 18 L27 4 L31 8 L13 26 z "
      />
    </svg>
  </div>
</div>
`;

exports[`EntityMenu should render "Edit menu" correctly 1`] = `
<div
  className="flex flex-full"
>
  <div
    className="flex align-center ml-auto"
  >
    <div
      className="relative"
    >
      <div
        className="x0 x1 xk xl xm xn x2 xo xp xq xa xr xs"
        onClick={[Function]}
      >
        <svg
          className="Icon Icon-pencil m1 Icon-cxuQhR kTAgZA"
          fill="currentcolor"
          height={16}
          name="pencil"
          viewBox="0 0 32 32"
          width={16}
        >
          <path
            d="M11.603 29.428a2.114 2.114 0 0 1-.345.111l-8.58 2.381c-1.606.446-3.073-1.047-2.582-2.627l2.482-7.974c.06-.424.25-.834.575-1.164L22.279.633A2.12 2.12 0 0 1 25.257.59l6.103 5.872c.835.803.855 2.124.046 2.952l-18.983 19.41c-.21.256-.486.467-.82.604zm-6.424-2.562l4.605-1.015L21.04 14.185l-3.172-3.043-11.46 11.666-1.229 4.058zM20.733 8.2l3.07 2.942 3.07-3.145-3.07-2.942-3.07 3.145z"
          />
        </svg>
      </div>
    </div>
  </div>
</div>
`;

exports[`EntityMenu should render "More menu" correctly 1`] = `
<div
  className="flex flex-full"
>
  <div
    className="flex align-center ml-auto"
  >
    <div
      className="relative"
    >
      <div
        className="x0 x1 xk xl xm xn x2 xo xp xq xa xr xs"
        onClick={[Function]}
      >
        <svg
          className="Icon Icon-burger m1 Icon-cxuQhR kTAgZA"
          fill="currentcolor"
          height={16}
          name="burger"
          viewBox="0 0 32 32"
          width={16}
        >
          <path
            d="M2.5 3.6h27a2.5 2.5 0 1 1 0 5h-27a2.5 2.5 0 0 1 0-5zm0 9.931h27a2.5 2.5 0 1 1 0 5h-27a2.5 2.5 0 1 1 0-5zm0 9.931h27a2.5 2.5 0 1 1 0 5h-27a2.5 2.5 0 0 1 0-5z"
          />
        </svg>
      </div>
    </div>
  </div>
</div>
`;

exports[`EntityMenu should render "Multiple menus" correctly 1`] = `
<div
  className="flex flex-full"
>
  <div
    className="flex align-center ml-auto"
  >
    <div
      className="relative"
    >
      <div
        className="x0 x1 xk xl xm xn x2 xo xp xq xa xr xs"
        onClick={[Function]}
      >
        <svg
          className="Icon Icon-pencil m1 Icon-cxuQhR kTAgZA"
          fill="currentcolor"
          height={16}
          name="pencil"
          viewBox="0 0 32 32"
          width={16}
        >
          <path
            d="M11.603 29.428a2.114 2.114 0 0 1-.345.111l-8.58 2.381c-1.606.446-3.073-1.047-2.582-2.627l2.482-7.974c.06-.424.25-.834.575-1.164L22.279.633A2.12 2.12 0 0 1 25.257.59l6.103 5.872c.835.803.855 2.124.046 2.952l-18.983 19.41c-.21.256-.486.467-.82.604zm-6.424-2.562l4.605-1.015L21.04 14.185l-3.172-3.043-11.46 11.666-1.229 4.058zM20.733 8.2l3.07 2.942 3.07-3.145-3.07-2.942-3.07 3.145z"
          />
        </svg>
      </div>
    </div>
    <div
      className="relative"
    >
      <div
        className="x0 x1 xk xl xm xn x2 xo xp xq xa xr xs"
        onClick={[Function]}
      >
        <svg
          className="Icon Icon-share m1 Icon-cxuQhR kTAgZA"
          fill="currentcolor"
          fillRule="evenodd"
          height={20}
          name="share"
          viewBox="0 0 32 41"
          width={16}
        >
          <path
            d="M13.714 8.96H9.143L16 0l6.857 8.96h-4.571v19.16h-4.572V8.96zM4.571 32.52a4 4 0 0 0 4 4H23.43a4 4 0 0 0 4-4V20.36a4 4 0 0 0-4-4h-.572v-4.48H28a4 4 0 0 1 4 4V37a4 4 0 0 1-4 4H4a4 4 0 0 1-4-4V15.88a4 4 0 0 1 4-4h5.143v4.48H8.57a4 4 0 0 0-4 4v12.16z"
          />
        </svg>
      </div>
    </div>
    <div
      className="relative"
    >
      <div
        className="x0 x1 xk xl xm xn x2 xo xp xq xa xr xs"
        onClick={[Function]}
      >
        <svg
          className="Icon Icon-burger m1 Icon-cxuQhR kTAgZA"
          fill="currentcolor"
          height={16}
          name="burger"
          viewBox="0 0 32 32"
          width={16}
        >
          <path
            d="M2.5 3.6h27a2.5 2.5 0 1 1 0 5h-27a2.5 2.5 0 0 1 0-5zm0 9.931h27a2.5 2.5 0 1 1 0 5h-27a2.5 2.5 0 1 1 0-5zm0 9.931h27a2.5 2.5 0 1 1 0 5h-27a2.5 2.5 0 0 1 0-5z"
          />
        </svg>
      </div>
    </div>
  </div>
</div>
`;

exports[`EntityMenu should render "Share menu" correctly 1`] = `
<div
  className="flex flex-full"
>
  <div
    className="flex align-center ml-auto"
  >
    <div
      className="relative"
    >
      <div
        className="x0 x1 xk xl xm xn x2 xo xp xq xa xr xs"
        onClick={[Function]}
      >
        <svg
          className="Icon Icon-share m1 Icon-cxuQhR kTAgZA"
          fill="currentcolor"
          fillRule="evenodd"
          height={20}
          name="share"
          viewBox="0 0 32 41"
          width={16}
        >
          <path
            d="M13.714 8.96H9.143L16 0l6.857 8.96h-4.571v19.16h-4.572V8.96zM4.571 32.52a4 4 0 0 0 4 4H23.43a4 4 0 0 0 4-4V20.36a4 4 0 0 0-4-4h-.572v-4.48H28a4 4 0 0 1 4 4V37a4 4 0 0 1-4 4H4a4 4 0 0 1-4-4V15.88a4 4 0 0 1 4-4h5.143v4.48H8.57a4 4 0 0 0-4 4v12.16z"
          />
        </svg>
      </div>
    </div>
  </div>
</div>
`;

exports[`ProgressBar should render "Animated" correctly 1`] = `
<div
  className="xt xu xv xn"
>
  <div
    className="xw xx xt xy xz x10 x11 x12 x13 x1d x1e x16 x17 x18 x1f x1a x1b x1g"
  />
</div>
`;

exports[`ProgressBar should render "Default" correctly 1`] = `
<div
  className="xt xu xv xn"
>
  <div
    className="xw xx xt xy xz x10 x11 x12 x13 x14 x15 x16 x17 x18 x19 x1a x1b x1c"
  />
</div>
`;

<<<<<<< HEAD
=======
exports[`Radio should render "default" correctly 1`] = `
<ul
  className="flex text-bold h3"
>
  <li
    className="flex align-center cursor-pointer mt1 mr2 text-brand-hover"
    onClick={[Function]}
  >
    <input
      checked={true}
      className="Form-radio"
      id="radio-1-0"
      name="radio-1"
      type="radio"
      value={0}
    />
    <span
      className="text-brand"
    >
      Gadget
    </span>
  </li>
  <li
    className="flex align-center cursor-pointer mt1 mr2 text-brand-hover"
    onClick={[Function]}
  >
    <input
      checked={false}
      className="Form-radio"
      id="radio-1-1"
      name="radio-1"
      type="radio"
      value={1}
    />
    <span
      className=""
    >
      Gizmo
    </span>
  </li>
</ul>
`;

exports[`Radio should render "show buttons" correctly 1`] = `
<ul
  className="flex"
>
  <li
    className="flex align-center cursor-pointer mt1 mr2"
    onClick={[Function]}
  >
    <input
      checked={true}
      className="Form-radio"
      id="radio-2-0"
      name="radio-2"
      type="radio"
      value={0}
    />
    <label
      htmlFor="radio-2-0"
    />
    <span
      className="text-brand"
    >
      Gadget
    </span>
  </li>
  <li
    className="flex align-center cursor-pointer mt1 mr2"
    onClick={[Function]}
  >
    <input
      checked={false}
      className="Form-radio"
      id="radio-2-1"
      name="radio-2"
      type="radio"
      value={1}
    />
    <label
      htmlFor="radio-2-1"
    />
    <span
      className=""
    >
      Gizmo
    </span>
  </li>
</ul>
`;

exports[`Radio should render "vertical" correctly 1`] = `
<ul
  className="flex flex-column"
>
  <li
    className="flex align-center cursor-pointer mt1 mr2"
    onClick={[Function]}
  >
    <input
      checked={true}
      className="Form-radio"
      id="radio-3-0"
      name="radio-3"
      type="radio"
      value={0}
    />
    <label
      htmlFor="radio-3-0"
    />
    <span
      className="text-brand"
    >
      Gadget
    </span>
  </li>
  <li
    className="flex align-center cursor-pointer mt1 mr2"
    onClick={[Function]}
  >
    <input
      checked={false}
      className="Form-radio"
      id="radio-3-1"
      name="radio-3"
      type="radio"
      value={1}
    />
    <label
      htmlFor="radio-3-1"
    />
    <span
      className=""
    >
      Gizmo
    </span>
  </li>
</ul>
`;

>>>>>>> 70c17317
exports[`Select should render "Default" correctly 1`] = `
<a
  className="no-decoration"
  id={undefined}
  onClick={[Function]}
  style={undefined}
>
  <div
    className="AdminSelect border-med flex align-center  text-grey-3"
  >
    <span
      className="AdminSelect-content mr1"
    >
      Yellow
    </span>
    <svg
      className="Icon Icon-chevrondown AdminSelect-chevron flex-align-right Icon-cxuQhR kTAgZA"
      fill="currentcolor"
      height={12}
      name="chevrondown"
      size={12}
      viewBox="0 0 32 32"
      width={12}
    >
      <path
        d="M1 12 L16 26 L31 12 L27 8 L16 18 L5 8 z "
      />
    </svg>
  </div>
  <span
    className="hide"
  />
</a>
`;

exports[`Select should render "With search" correctly 1`] = `
<a
  className="no-decoration"
  id={undefined}
  onClick={[Function]}
  style={undefined}
>
  <div
    className="AdminSelect border-med flex align-center  text-grey-3"
  >
    <span
      className="AdminSelect-content mr1"
    >
      Yellow
    </span>
    <svg
      className="Icon Icon-chevrondown AdminSelect-chevron flex-align-right Icon-cxuQhR kTAgZA"
      fill="currentcolor"
      height={12}
      name="chevrondown"
      size={12}
      viewBox="0 0 32 32"
      width={12}
    >
      <path
        d="M1 12 L16 26 L31 12 L27 8 L16 18 L5 8 z "
      />
    </svg>
  </div>
  <span
    className="hide"
  />
</a>
`;

exports[`StackedCheckBox should render "Checked with color" correctly 1`] = `
<div
  className="relative"
>
  <span
    className="absolute"
    style={
      Object {
        "left": 4,
        "top": -4,
        "zIndex": -1,
      }
    }
  >
    <div
      className="cursor-pointer"
      onClick={[Function]}
    >
      <div
        className="flex align-center justify-center rounded"
        style={
          Object {
            "backgroundColor": "#A989C5",
            "border": "2px solid #A989C5",
            "height": 16,
            "width": 16,
          }
        }
      >
        <svg
          className="Icon Icon-check Icon-cxuQhR kTAgZA"
          fill="currentcolor"
          height={12}
          name="check"
          size={12}
          style={
            Object {
              "color": "white",
            }
          }
          viewBox="0 0 32 32"
          width={12}
        >
          <path
            d="M1 14 L5 10 L13 18 L27 4 L31 8 L13 26 z "
          />
        </svg>
      </div>
    </div>
  </span>
  <div
    className="cursor-pointer"
    onClick={[Function]}
  >
    <div
      className="flex align-center justify-center rounded"
      style={
        Object {
          "backgroundColor": "#A989C5",
          "border": "2px solid #A989C5",
          "height": 16,
          "width": 16,
        }
      }
    >
      <svg
        className="Icon Icon-check Icon-cxuQhR kTAgZA"
        fill="currentcolor"
        height={12}
        name="check"
        size={12}
        style={
          Object {
            "color": "white",
          }
        }
        viewBox="0 0 32 32"
        width={12}
      >
        <path
          d="M1 14 L5 10 L13 18 L27 4 L31 8 L13 26 z "
        />
      </svg>
    </div>
  </div>
</div>
`;

exports[`StackedCheckBox should render "Checked" correctly 1`] = `
<div
  className="relative"
>
  <span
    className="absolute"
    style={
      Object {
        "left": 4,
        "top": -4,
        "zIndex": -1,
      }
    }
  >
    <div
      className="cursor-pointer"
      onClick={[Function]}
    >
      <div
        className="flex align-center justify-center rounded"
        style={
          Object {
            "backgroundColor": "#509EE3",
            "border": "2px solid #509EE3",
            "height": 16,
            "width": 16,
          }
        }
      >
        <svg
          className="Icon Icon-check Icon-cxuQhR kTAgZA"
          fill="currentcolor"
          height={12}
          name="check"
          size={12}
          style={
            Object {
              "color": "white",
            }
          }
          viewBox="0 0 32 32"
          width={12}
        >
          <path
            d="M1 14 L5 10 L13 18 L27 4 L31 8 L13 26 z "
          />
        </svg>
      </div>
    </div>
  </span>
  <div
    className="cursor-pointer"
    onClick={[Function]}
  >
    <div
      className="flex align-center justify-center rounded"
      style={
        Object {
          "backgroundColor": "#509EE3",
          "border": "2px solid #509EE3",
          "height": 16,
          "width": 16,
        }
      }
    >
      <svg
        className="Icon Icon-check Icon-cxuQhR kTAgZA"
        fill="currentcolor"
        height={12}
        name="check"
        size={12}
        style={
          Object {
            "color": "white",
          }
        }
        viewBox="0 0 32 32"
        width={12}
      >
        <path
          d="M1 14 L5 10 L13 18 L27 4 L31 8 L13 26 z "
        />
      </svg>
    </div>
  </div>
</div>
`;

exports[`StackedCheckBox should render "Off - Default" correctly 1`] = `
<div
  className="relative"
>
  <span
    className="absolute"
    style={
      Object {
        "left": 4,
        "top": -4,
        "zIndex": -1,
      }
    }
  >
    <div
      className="cursor-pointer"
      onClick={[Function]}
    >
      <div
        className="flex align-center justify-center rounded"
        style={
          Object {
            "backgroundColor": "white",
            "border": "2px solid #ddd",
            "height": 16,
            "width": 16,
          }
        }
      />
    </div>
  </span>
  <div
    className="cursor-pointer"
    onClick={[Function]}
  >
    <div
      className="flex align-center justify-center rounded"
      style={
        Object {
          "backgroundColor": "white",
          "border": "2px solid #ddd",
          "height": 16,
          "width": 16,
        }
      }
    />
  </div>
</div>
`;

exports[`Styled(div) should render "" correctly 1`] = `
<button
  className="Button sc-bdVaJa bDWFJH "
>
  <div
    className="flex layout-centered"
  >
    <div>
      Clickity click
    </div>
  </div>
</button>
`;

exports[`Styled(div) should render "primary" correctly 1`] = `
<button
  className="Button sc-bdVaJa bDWFJH Button--primary"
>
  <div
    className="flex layout-centered"
  >
    <div>
      Clickity click
    </div>
  </div>
</button>
`;

exports[`Styled(div) should render "with an icon" correctly 1`] = `
<button
  className="Button sc-bdVaJa bDWFJH "
>
  <div
    className="flex layout-centered"
  >
    <svg
      className="Icon Icon-star mr1 Icon-cxuQhR kTAgZA"
      fill="currentcolor"
      height={14}
      name="star"
      size={14}
      viewBox="0 0 32 32"
      width={14}
    >
      <path
        d="M16 0 L21 11 L32 12 L23 19 L26 31 L16 25 L6 31 L9 19 L0 12 L11 11"
      />
    </svg>
    <div>
      Clickity click
    </div>
  </div>
</button>
`;

exports[`Toggle should render "off" correctly 1`] = `
<a
  className="no-decoration "
  onClick={null}
  style={
    Object {
      "color": null,
    }
  }
/>
`;

exports[`Toggle should render "on" correctly 1`] = `
<a
  className="no-decoration undefined "
  onClick={null}
  style={
    Object {
      "color": null,
    }
  }
/>
`;

exports[`TokenField should render "" correctly 1`] = `
<div>
  <ul
    className="border-bottom p1 pb2 flex flex-wrap bg-white scroll-x scroll-y xj"
    onMouseDownCapture={[Function]}
    style={undefined}
  >
    <li
      className="flex-full mr1 py1 pl1 mt1 bg-white"
    >
      <input
        autoFocus={false}
        className="full h4 text-bold text-default no-focus borderless"
        onBlur={[Function]}
        onChange={[Function]}
        onFocus={[Function]}
        onKeyDown={[Function]}
        onPaste={[Function]}
        placeholder={undefined}
        size={10}
        value=""
      />
    </li>
  </ul>
  <ul
    className="pl1 py1 scroll-y scroll-show border-bottom"
    onMouseEnter={[Function]}
    onMouseLeave={[Function]}
    style={
      Object {
        "maxHeight": 300,
      }
    }
  >
    <li
      className="mr1"
    >
      <div
        className="py1 pl1 pr2 block rounded text-bold text-brand-hover inline-block full cursor-pointer bg-grey-0-hover"
        onClick={[Function]}
        onMouseDown={[Function]}
      >
        <span>
          Doohickey
        </span>
      </div>
    </li>
    <li
      className="mr1"
    >
      <div
        className="py1 pl1 pr2 block rounded text-bold text-brand-hover inline-block full cursor-pointer bg-grey-0-hover"
        onClick={[Function]}
        onMouseDown={[Function]}
      >
        <span>
          Gadget
        </span>
      </div>
    </li>
    <li
      className="mr1"
    >
      <div
        className="py1 pl1 pr2 block rounded text-bold text-brand-hover inline-block full cursor-pointer bg-grey-0-hover"
        onClick={[Function]}
        onMouseDown={[Function]}
      >
        <span>
          Gizmo
        </span>
      </div>
    </li>
    <li
      className="mr1"
    >
      <div
        className="py1 pl1 pr2 block rounded text-bold text-brand-hover inline-block full cursor-pointer bg-grey-0-hover"
        onClick={[Function]}
        onMouseDown={[Function]}
      >
        <span>
          Widget
        </span>
      </div>
    </li>
  </ul>
</div>
`;

exports[`TokenField should render "updateOnInputChange" correctly 1`] = `
<div>
  <ul
    className="border-bottom p1 pb2 flex flex-wrap bg-white scroll-x scroll-y xj"
    onMouseDownCapture={[Function]}
    style={undefined}
  >
    <li
      className="flex-full mr1 py1 pl1 mt1 bg-white"
    >
      <input
        autoFocus={false}
        className="full h4 text-bold text-default no-focus borderless"
        onBlur={[Function]}
        onChange={[Function]}
        onFocus={[Function]}
        onKeyDown={[Function]}
        onPaste={[Function]}
        placeholder={undefined}
        size={10}
        value=""
      />
    </li>
  </ul>
  <ul
    className="pl1 py1 scroll-y scroll-show border-bottom"
    onMouseEnter={[Function]}
    onMouseLeave={[Function]}
    style={
      Object {
        "maxHeight": 300,
      }
    }
  >
    <li
      className="mr1"
    >
      <div
        className="py1 pl1 pr2 block rounded text-bold text-brand-hover inline-block full cursor-pointer bg-grey-0-hover"
        onClick={[Function]}
        onMouseDown={[Function]}
      >
        <span>
          Doohickey
        </span>
      </div>
    </li>
    <li
      className="mr1"
    >
      <div
        className="py1 pl1 pr2 block rounded text-bold text-brand-hover inline-block full cursor-pointer bg-grey-0-hover"
        onClick={[Function]}
        onMouseDown={[Function]}
      >
        <span>
          Gadget
        </span>
      </div>
    </li>
    <li
      className="mr1"
    >
      <div
        className="py1 pl1 pr2 block rounded text-bold text-brand-hover inline-block full cursor-pointer bg-grey-0-hover"
        onClick={[Function]}
        onMouseDown={[Function]}
      >
        <span>
          Gizmo
        </span>
      </div>
    </li>
    <li
      className="mr1"
    >
      <div
        className="py1 pl1 pr2 block rounded text-bold text-brand-hover inline-block full cursor-pointer bg-grey-0-hover"
        onClick={[Function]}
        onMouseDown={[Function]}
      >
        <span>
          Widget
        </span>
      </div>
    </li>
  </ul>
</div>
`;<|MERGE_RESOLUTION|>--- conflicted
+++ resolved
@@ -401,8 +401,6 @@
 </div>
 `;
 
-<<<<<<< HEAD
-=======
 exports[`Radio should render "default" correctly 1`] = `
 <ul
   className="flex text-bold h3"
@@ -544,7 +542,6 @@
 </ul>
 `;
 
->>>>>>> 70c17317
 exports[`Select should render "Default" correctly 1`] = `
 <a
   className="no-decoration"
