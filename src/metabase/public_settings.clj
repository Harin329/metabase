(ns metabase.public-settings
  (:require [clojure.string :as s]
            [toucan.db :as db]
            [metabase.config :as config]
            (metabase.models [common :as common]
                             [setting :refer [defsetting], :as setting])
            [metabase.types :as types]
            [metabase.util.password :as password])
  (:import java.util.TimeZone))

(defsetting check-for-updates
  "Identify when new versions of Metabase are available."
  :type    :boolean
  :default true)

(defsetting version-info
  "Information about available versions of Metabase."
  :type    :json
  :default {})

(defsetting site-name
  "The name used for this instance of Metabase."
  :default "Metabase")

;; This value is *guaranteed* to never have a trailing slash :D
(defsetting site-url
  "The base URL of this Metabase instance, e.g. \"http://metabase.my-company.com\"."
  :setter (fn [new-value]
            (setting/set-string! :site-url (when new-value
                                             (s/replace new-value #"/$" "")))))

(defsetting admin-email
  "The email address users should be referred to if they encounter a problem.")

(defsetting anon-tracking-enabled
  "Enable the collection of anonymous usage data in order to help Metabase improve."
  :type   :boolean
  :default true)

(defsetting map-tile-server-url
  "The map tile server URL template used in map visualizations, for example from OpenStreetMaps or MapBox."
  :default "http://{s}.tile.openstreetmap.org/{z}/{x}/{y}.png")

(defsetting enable-public-sharing
  "Enable admins to create publically viewable links (and embeddable iframes) for Questions and Dashboards?"
  :type    :boolean
  :default false)

(defsetting enable-embedding
  "Allow admins to securely embed questions and dashboards within other applications?"
  :type    :boolean
  :default false)


(defsetting enable-query-caching
  "Enabling caching will save the results of queries that take a long time to run."
  :type    :boolean
  :default false)

(defsetting query-caching-max-kb
  "The maximum size of the cache per card, in kilobytes:"
  ;; (This size is a measurement of the length of *uncompressed* serialized result *rows*. The actual size of
  ;; the results as stored will vary somewhat, since this measurement doesn't include metadata returned with the
  ;; results, and doesn't consider whether the results are compressed, as the `:db` backend does.)
  :type    :integer
  :default 1000)

(defsetting query-caching-max-ttl
  "The absoulte maximum time to keep any cached query results, in seconds."
  :type    :integer
  :default (* 60 60 24 100)) ; 100 days

(defsetting query-caching-min-ttl
  "Metabase will cache all saved questions with an average query execution time longer than
   this many seconds:"
  :type    :integer
  :default 60)

(defsetting query-caching-ttl-ratio
  "To determine how long each saved question's cached result should stick around, we take the
   query's average execution time and multiply that by whatever you input here. So if a query
   takes on average 2 minutes to run, and you input 10 for your multiplier, its cache entry
   will persist for 20 minutes."
  :type    :integer
  :default 10)


(defn remove-public-uuid-if-public-sharing-is-disabled
  "If public sharing is *disabled* and OBJECT has a `:public_uuid`, remove it so people don't try to use it (since it won't work).
   Intended for use as part of a `post-select` implementation for Cards and Dashboards."
  [object]
  (if (and (:public_uuid object)
           (not (enable-public-sharing)))
    (assoc object :public_uuid nil)
    object))


(defn- short-timezone-name*
  "Get a short display name (e.g. `PST`) for `report-timezone`, or fall back to the System default if it's not set."
  [^String timezone-name]
  (let [^TimeZone timezone (or (when (seq timezone-name)
                                 (TimeZone/getTimeZone timezone-name))
                               (TimeZone/getDefault))]
    (.getDisplayName timezone (.inDaylightTime timezone (java.util.Date.)) TimeZone/SHORT)))

(def ^:private short-timezone-name (memoize short-timezone-name*))


(defn public-settings
  "Return a simple map of key/value pairs which represent the public settings (`MetabaseBootstrap`) for the front-end application."
  []
<<<<<<< HEAD
  {:admin_email               (admin-email)
   :anon_tracking_enabled     (anon-tracking-enabled)
   :custom_geojson            (setting/get :custom-geojson)
   :email_configured          ((resolve 'metabase.email/email-configured?))
   :enable_query_caching      (enable-query-caching)
   :engines                   ((resolve 'metabase.driver/available-drivers))
   :ga_code                   "UA-60817802-1"
   :google_auth_client_id     (setting/get :google-auth-client-id)
   :has_sample_dataset        (db/exists? 'Database, :is_sample true)
   :map_tile_server_url       (map-tile-server-url)
   :password_complexity       password/active-password-complexity
   :public_sharing            (enable-public-sharing)
   :query-caching-max-kb      (query-caching-max-kb)
   :query-caching-min-ttl     (query-caching-min-ttl)
   :query-caching-ttl-ratio   (query-caching-ttl-ratio)
   :report_timezone           (setting/get :report-timezone)
   :setup_token               ((resolve 'metabase.setup/token-value))
   :site_name                 (site-name)
   :timezone_short            (short-timezone-name (setting/get :report-timezone))
   :timezones                 common/timezones
   :types                     (types/types->parents)
   :version                   config/mb-version-info})
=======
  {:admin_email           (admin-email)
   :anon_tracking_enabled (anon-tracking-enabled)
   :custom_geojson        (setting/get :custom-geojson)
   :email_configured      ((resolve 'metabase.email/email-configured?))
   :engines               ((resolve 'metabase.driver/available-drivers))
   :ga_code               "UA-60817802-1"
   :google_auth_client_id (setting/get :google-auth-client-id)
   :has_sample_dataset    (db/exists? 'Database, :is_sample true)
   :map_tile_server_url   (map-tile-server-url)
   :password_complexity   password/active-password-complexity
   :public_sharing        (enable-public-sharing)
   :embedding             (enable-embedding)
   :report_timezone       (setting/get :report-timezone)
   :setup_token           ((resolve 'metabase.setup/token-value))
   :site_name             (site-name)
   :timezone_short        (short-timezone-name (setting/get :report-timezone))
   :timezones             common/timezones
   :types                 (types/types->parents)
   :version               config/mb-version-info})
>>>>>>> 709c7a4c
<|MERGE_RESOLUTION|>--- conflicted
+++ resolved
@@ -109,34 +109,11 @@
 (defn public-settings
   "Return a simple map of key/value pairs which represent the public settings (`MetabaseBootstrap`) for the front-end application."
   []
-<<<<<<< HEAD
-  {:admin_email               (admin-email)
-   :anon_tracking_enabled     (anon-tracking-enabled)
-   :custom_geojson            (setting/get :custom-geojson)
-   :email_configured          ((resolve 'metabase.email/email-configured?))
-   :enable_query_caching      (enable-query-caching)
-   :engines                   ((resolve 'metabase.driver/available-drivers))
-   :ga_code                   "UA-60817802-1"
-   :google_auth_client_id     (setting/get :google-auth-client-id)
-   :has_sample_dataset        (db/exists? 'Database, :is_sample true)
-   :map_tile_server_url       (map-tile-server-url)
-   :password_complexity       password/active-password-complexity
-   :public_sharing            (enable-public-sharing)
-   :query-caching-max-kb      (query-caching-max-kb)
-   :query-caching-min-ttl     (query-caching-min-ttl)
-   :query-caching-ttl-ratio   (query-caching-ttl-ratio)
-   :report_timezone           (setting/get :report-timezone)
-   :setup_token               ((resolve 'metabase.setup/token-value))
-   :site_name                 (site-name)
-   :timezone_short            (short-timezone-name (setting/get :report-timezone))
-   :timezones                 common/timezones
-   :types                     (types/types->parents)
-   :version                   config/mb-version-info})
-=======
   {:admin_email           (admin-email)
    :anon_tracking_enabled (anon-tracking-enabled)
    :custom_geojson        (setting/get :custom-geojson)
    :email_configured      ((resolve 'metabase.email/email-configured?))
+   :enable_query_caching  (enable-query-caching)
    :engines               ((resolve 'metabase.driver/available-drivers))
    :ga_code               "UA-60817802-1"
    :google_auth_client_id (setting/get :google-auth-client-id)
@@ -151,5 +128,4 @@
    :timezone_short        (short-timezone-name (setting/get :report-timezone))
    :timezones             common/timezones
    :types                 (types/types->parents)
-   :version               config/mb-version-info})
->>>>>>> 709c7a4c
+   :version               config/mb-version-info})