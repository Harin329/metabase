--- conflicted
+++ resolved
@@ -96,48 +96,37 @@
 ;; create-dashboard-card!
 ;; simple example with a single card
 (expect
-  [{:sizeX  4
-    :sizeY  3
-    :col    1
-    :row    1
+  [{:sizeX              4
+    :sizeY              3
+    :col                1
+    :row                1
     :parameter_mappings [{:foo "bar"}]
-    :series [{:name                   "Test Card"
-              :description            nil
-              :display                :table
-              :dataset_query          {}
-              :visualization_settings {}}]}
-   {:sizeX  4
-    :sizeY  3
-    :col    1
-    :row    1
+    :series             [{:name                   "Test Card"
+                          :description            nil
+                          :display                :table
+                          :dataset_query          {}
+                          :visualization_settings {}}]}
+   {:sizeX              4
+    :sizeY              3
+    :col                1
+    :row                1
     :parameter_mappings [{:foo "bar"}]
-    :series [{:name                   "Test Card"
-              :description            nil
-              :display                :table
-              :dataset_query          {}
-              :visualization_settings {}}]}]
+    :series             [{:name                   "Test Card"
+                          :description            nil
+                          :display                :table
+                          :dataset_query          {}
+                          :visualization_settings {}}]}]
   (tu/with-temp* [Dashboard [{dashboard-id :id}]
                   Card      [{card-id :id} {:name "Test Card"}]]
-<<<<<<< HEAD
-    (let [dashboard-card (create-dashboard-card! {:creator_id   (user->id :rasta)
-                                                  :dashboard_id dashboard-id
-                                                  :card_id      card-id
-                                                  :sizeX        4
-                                                  :sizeY        3
-                                                  :row          1
-                                                  :col          1
-                                                  :series       [card-id]})]
-=======
-    (let [dashboard-card (create-dashboard-card {:creator_id   (user->id :rasta)
-                                                 :dashboard_id dashboard-id
-                                                 :card_id      card-id
-                                                 :sizeX        4
-                                                 :sizeY        3
-                                                 :row          1
-                                                 :col          1
-                                                 :parameter_mappings [{:foo "bar"}]
-                                                 :series       [card-id]})]
->>>>>>> 6161e125
+    (let [dashboard-card (create-dashboard-card! {:creator_id        (user->id :rasta)
+                                                  :dashboard_id       dashboard-id
+                                                  :card_id            card-id
+                                                  :sizeX              4
+                                                  :sizeY              3
+                                                  :row                1
+                                                  :col                1
+                                                  :parameter_mappings [{:foo "bar"}]
+                                                  :series             [card-id]})]
       ;; first result is return value from function, second is to validate db captured everything
       [(remove-ids-and-timestamps dashboard-card)
        (remove-ids-and-timestamps (retrieve-dashboard-card (:id dashboard-card)))])))
@@ -149,27 +138,27 @@
 ;;  3. ensure the card_id cannot be changed
 ;;  4. ensure the dashboard_id cannot be changed
 (expect
-  [{:sizeX  2
-    :sizeY  2
-    :col    nil
-    :row    nil
+  [{:sizeX              2
+    :sizeY              2
+    :col                nil
+    :row                nil
     :parameter_mappings [{:foo "bar"}]
-    :series []}
-   {:sizeX  4
-    :sizeY  3
-    :col    1
-    :row    1
+    :series             []}
+   {:sizeX              4
+    :sizeY              3
+    :col                1
+    :row                1
     :parameter_mappings [{:foo "barbar"}]
-    :series [{:name                   "Test Card 2"
-              :description            nil
-              :display                :table
-              :dataset_query          {}
-              :visualization_settings {}}
-             {:name                   "Test Card 1"
-              :description            nil
-              :display                :table
-              :dataset_query          {}
-              :visualization_settings {}}]}
+    :series             [{:name                   "Test Card 2"
+                          :description            nil
+                          :display                :table
+                          :dataset_query          {}
+                          :visualization_settings {}}
+                         {:name                   "Test Card 1"
+                          :description            nil
+                          :display                :table
+                          :dataset_query          {}
+                          :visualization_settings {}}]}
    {:sizeX  4
     :sizeY  3
     :col    1
@@ -194,7 +183,7 @@
     ;; second is the return value from the update call
     ;; third is to validate db captured everything
     [(remove-ids-and-timestamps (retrieve-dashboard-card dashcard-id))
-<<<<<<< HEAD
+     <<<<<<< HEAD
      (remove-ids-and-timestamps (update-dashboard-card! {:id           dashcard-id
                                                          :actor_id     (user->id :rasta)
                                                          :dashboard_id nil
@@ -204,7 +193,7 @@
                                                          :row          1
                                                          :col          1
                                                          :series       [card-id-2 card-id-1]}))
-=======
+     =======
      (remove-ids-and-timestamps (update-dashboard-card {:id           dashcard-id
                                                         :actor_id     (user->id :rasta)
                                                         :dashboard_id nil
@@ -215,5 +204,5 @@
                                                         :col          1
                                                         :parameter_mappings [{:foo "barbar"}]
                                                         :series       [card-id-2 card-id-1]}))
->>>>>>> 6161e125
+     >>>>>>> 6161e125978af1a6db7887464be4c5df48259464
      (remove-ids-and-timestamps (retrieve-dashboard-card dashcard-id))]))