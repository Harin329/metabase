--- conflicted
+++ resolved
@@ -172,11 +172,7 @@
             <thead>
                 <tr>
                     <th>{t`Name`}</th>
-<<<<<<< HEAD
                     <th>{t`URL`}</th>
-=======
-                    <th>URL</th>
->>>>>>> 00dda072
                 </tr>
             </thead>
             <tbody>
@@ -189,11 +185,7 @@
                         <Ellipsified style={{ maxWidth: 600 }}>{map.url}</Ellipsified>
                     </td>
                     <td className="Table-actions">
-<<<<<<< HEAD
                         <Confirm action={() => onDeleteMap(map)} title={t`Delete custom map`}>
-=======
-                        <Confirm action={() => onDeleteMap(map)} title="Delete custom map">
->>>>>>> 00dda072
                             <button className="Button Button--danger">{t`Remove`}</button>
                         </Confirm>
                     </td>
@@ -266,11 +258,7 @@
                         value={map.url}
                         onChange={(e) => onMapChange({ ...map, "url": e.target.value })}
                     />
-<<<<<<< HEAD
                     <button className={cx("Button ml1", { "Button--primary" : !geoJson, disabled: !map.url })} onClick={onLoadGeoJson}>{geoJson ? t`Refresh` : t`Load`}</button>
-=======
-                <button className={cx("Button ml1", { "Button--primary" : !geoJson, disabled: !map.url })} onClick={onLoadGeoJson}>{geoJson ? t`Refresh` : t`Load`}</button>
->>>>>>> 00dda072
                 </div>
             </SettingContainer>
             <div className={cx({ "disabled": !geoJson })}>
@@ -301,11 +289,7 @@
             </LoadingAndErrorWrapper>
         :
             <div className="flex-full flex layout-centered text-bold text-grey-1 text-centered">
-<<<<<<< HEAD
-               {t`Load a GeoJSON file to see a preview`}
-=======
                 {t`Load a GeoJSON file to see a preview`}
->>>>>>> 00dda072
             </div>
         }
         </div>
