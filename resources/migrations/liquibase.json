{
  "databaseChangeLog": [
      {"include": {"file": "migrations/001_initial_schema.json"}},
      {"include": {"file": "migrations/002_add_session_table.json"}},
      {"include": {"file": "migrations/004_add_setting_table.json"}},
      {"include": {"file": "migrations/005_add_org_report_tz_column.json"}},
      {"include": {"file": "migrations/006_disconnect_orgs.json"}},
<<<<<<< HEAD
      {"include": {"file": "migrations/008_add_display_name_columns.json"}}
=======
      {"include": {"file": "migrations/007_add_field_parent_id.json"}}
>>>>>>> 5ceaef24
  ]
}<|MERGE_RESOLUTION|>--- conflicted
+++ resolved
@@ -5,10 +5,7 @@
       {"include": {"file": "migrations/004_add_setting_table.json"}},
       {"include": {"file": "migrations/005_add_org_report_tz_column.json"}},
       {"include": {"file": "migrations/006_disconnect_orgs.json"}},
-<<<<<<< HEAD
+      {"include": {"file": "migrations/007_add_field_parent_id.json"}},
       {"include": {"file": "migrations/008_add_display_name_columns.json"}}
-=======
-      {"include": {"file": "migrations/007_add_field_parent_id.json"}}
->>>>>>> 5ceaef24
   ]
 }