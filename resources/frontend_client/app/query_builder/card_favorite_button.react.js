'use strict';

import Icon from './icon.react';

var cx = React.addons.classSet;

export default React.createClass({
    displayName: 'CardFavoriteButton',
    propTypes: {
        cardApi: React.PropTypes.func.isRequired,
        cardId: React.PropTypes.number.isRequired
    },

    getInitialState: function() {
        return {
            favorite: false
        };
    },

    componentDidMount: function() {
        this.loadFavoriteStatus();
    },

    componentWillReceiveProps: function(newProps) {
        this.loadFavoriteStatus();
    },

    loadFavoriteStatus: function() {
        var component = this;

        // initialize the current favorite status
        this.props.cardApi.isfavorite({
            'cardId': component.props.cardId
        }, function(result) {
            var fav = false;
            if (result.favorite === true) {
                fav = true;
            }

            component.setState({
                favorite: fav
            });
        }, function(error) {
            console.log(error);
        });
    },

    toggleFavorite: function() {

        var component = this;
        if (this.state.favorite) {
            // already favorited, lets unfavorite
            this.props.cardApi.unfavorite({
                'cardId': component.props.cardId
            }, function(result) {
                component.setState({
                    favorite: false
                });
            }, function(error) {
                console.log(error);
            });
        } else {
            // currently not favorited, lets favorite
            this.props.cardApi.favorite({
                'cardId': component.props.cardId
            }, function(result) {
                component.setState({
                    favorite: true
                });
            }, function(error) {
                console.log(error);
            });
        }
    },

    render: function() {
        var iconClasses = cx({
            'mx1': true,
            'transition-color': true,
            'text-grey-4': !this.state.favorite,
<<<<<<< HEAD
            'text-gold': this.state.favorite,
            'text-brand-hover': !this.state.favorite
=======
            'text-brand-hover': !this.state.favorite,
            'text-gold': this.state.favorite
>>>>>>> 15699d9c
        });

        return (
            <a className={iconClasses} href="#" onClick={this.toggleFavorite}>
<<<<<<< HEAD
                <Icon name="star" width="16px" height="16px"></Icon>
=======
                <Icon name="star" viewBox="0 0 58 58"></Icon>
>>>>>>> 15699d9c
            </a>
        );
    }
});<|MERGE_RESOLUTION|>--- conflicted
+++ resolved
@@ -78,22 +78,13 @@
             'mx1': true,
             'transition-color': true,
             'text-grey-4': !this.state.favorite,
-<<<<<<< HEAD
-            'text-gold': this.state.favorite,
-            'text-brand-hover': !this.state.favorite
-=======
             'text-brand-hover': !this.state.favorite,
             'text-gold': this.state.favorite
->>>>>>> 15699d9c
         });
 
         return (
             <a className={iconClasses} href="#" onClick={this.toggleFavorite}>
-<<<<<<< HEAD
-                <Icon name="star" width="16px" height="16px"></Icon>
-=======
                 <Icon name="star" viewBox="0 0 58 58"></Icon>
->>>>>>> 15699d9c
             </a>
         );
     }
