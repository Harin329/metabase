--- conflicted
+++ resolved
@@ -8,13 +8,9 @@
              [util :as u]]
             [metabase.driver.generic-sql :as sql]
             [metabase.driver.generic-sql.query-processor :as sqlqp]
-<<<<<<< HEAD
-            [metabase.util :as u]
-            [metabase.util.honeysql-extensions :as hx]
-            [metabase.util.ssh :as ssh]))
-=======
-            [metabase.util.honeysql-extensions :as hx]))
->>>>>>> 387e6020
+            [metabase.util
+             [honeysql-extensions :as hx]
+             [ssh :as ssh]]))
 
 (def ^:private ^:const pattern->type
   [;; Any types -- see http://docs.oracle.com/cd/B28359_01/server.111/b28286/sql_elements001.htm#i107578
